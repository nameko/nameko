--- conflicted
+++ resolved
@@ -180,12 +180,7 @@
 
             msg = {'result': result, 'error': error}
 
-<<<<<<< HEAD
-            _log.debug('publis response %s:%s', routing_key, correlation_id)
-            # all queues are bound to the anonymous direct exchange
-=======
             _log.debug('publish response %s:%s', routing_key, correlation_id)
->>>>>>> 821f521b
             producer.publish(
                 msg, retry=self.retry, retry_policy=self.retry_policy,
                 exchange=exchange, routing_key=routing_key,
