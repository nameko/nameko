from __future__ import absolute_import, unicode_literals

import sys
import time
import uuid
from functools import partial
from logging import getLogger

import kombu.serialization
from amqp.exceptions import NotFound
from eventlet.event import Event
from kombu import Exchange, Queue

<<<<<<< HEAD
from nameko import config
from nameko.amqp.publish import Publisher, UndeliverableMessage
=======
from nameko import serialization
from nameko.amqp.consume import Consumer
from nameko.amqp.publish import Publisher, UndeliverableMessage, get_connection
>>>>>>> a8e910af
from nameko.constants import (
    AMQP_SSL_CONFIG_KEY, AMQP_URI_CONFIG_KEY, DEFAULT_HEARTBEAT,
    DEFAULT_PREFETCH_COUNT, HEARTBEAT_CONFIG_KEY, PREFETCH_COUNT_CONFIG_KEY,
    RPC_EXCHANGE_CONFIG_KEY
)
from nameko.exceptions import (
    ContainerBeingKilled, MalformedRequest, MethodNotFound,
    ReplyQueueExpiredWithPendingReplies, UnknownService,
    UnserializableValueError, deserialize, serialize
)
from nameko.extensions import (
    DependencyProvider, Entrypoint, ProviderCollector, SharedExtension
)
from nameko.messaging import decode_from_headers, encode_to_headers


_log = getLogger(__name__)


RPC_QUEUE_TEMPLATE = 'rpc-{}'
RPC_REPLY_QUEUE_TEMPLATE = 'rpc.reply-{}-{}'
RPC_REPLY_QUEUE_TTL = 300000  # ms (5 mins)

RESTRICTED_PUBLISHER_OPTIONS = (
    'exchange', 'routing_key', 'mandatory', 'reply_to', 'correlation_id'
)
"""
Publisher options that cannot be overridden when configuring an RPC client
"""


<<<<<<< HEAD
def get_rpc_exchange():
    exchange = Exchange(
        config.get(RPC_EXCHANGE_CONFIG_KEY, 'nameko-rpc'),
        durable=True,
        type="topic")
=======
def get_rpc_exchange(config):
    # TODO: refactor this ugliness
    exchange_name = config.get(RPC_EXCHANGE_CONFIG_KEY, 'nameko-rpc')
    exchange = Exchange(exchange_name, durable=True, type="topic")
>>>>>>> a8e910af
    return exchange


class RpcConsumer(SharedExtension, ProviderCollector):

    consumer_cls = Consumer

    def __init__(self, **consumer_options):
        self.queue = None
        self.consumer_options = consumer_options
        super(RpcConsumer, self).__init__()

    @property
    def amqp_uri(self):
        return self.container.config[AMQP_URI_CONFIG_KEY]

    def setup(self):

        service_name = self.container.service_name
        queue_name = RPC_QUEUE_TEMPLATE.format(service_name)
        routing_key = '{}.*'.format(service_name)

<<<<<<< HEAD
            exchange = get_rpc_exchange()
=======
        exchange = get_rpc_exchange(self.container.config)
>>>>>>> a8e910af

        self.queue = Queue(
            queue_name,
            exchange=exchange,
            routing_key=routing_key,
            durable=True
        )

        config = self.container.config

        ssl = config.get(AMQP_SSL_CONFIG_KEY)

        heartbeat = self.consumer_options.pop(
            'heartbeat', config.get(HEARTBEAT_CONFIG_KEY, DEFAULT_HEARTBEAT)
        )
        prefetch_count = self.consumer_options.pop(
            'prefetch_count', config.get(
                PREFETCH_COUNT_CONFIG_KEY, DEFAULT_PREFETCH_COUNT
            )
        )
        accept = self.consumer_options.pop(
            'accept', serialization.setup(config).accept
        )

        queues = [self.queue]
        callbacks = [self.handle_message]

        self.consumer = self.consumer_cls(
            self.amqp_uri, ssl=ssl, queues=queues, callbacks=callbacks,
            heartbeat=heartbeat, prefetch_count=prefetch_count,
            accept=accept
        )

    def start(self):
        self.container.spawn_managed_thread(self.consumer.run)
        self.consumer.wait_until_consumer_ready()

    def stop(self):
        self.consumer.stop()
        # super stop? (waits for all other providers)

    def unregister_provider(self, provider):
        self.stop()
        super(RpcConsumer, self).unregister_provider(provider)

    def get_provider_for_method(self, routing_key):
        service_name = self.container.service_name

        for provider in self._providers:
            key = '{}.{}'.format(service_name, provider.method_name)
            if key == routing_key:
                return provider
        else:
            method_name = routing_key.split(".")[-1]
            raise MethodNotFound(method_name)

    def handle_message(self, body, message):
        routing_key = message.delivery_info['routing_key']
        try:
            provider = self.get_provider_for_method(routing_key)
            provider.handle_message(body, message)
        except Exception:
            exc_info = sys.exc_info()
            self.handle_result(message, None, exc_info)

    def handle_result(self, message, result, exc_info):

<<<<<<< HEAD
        amqp_uri = config[AMQP_URI_CONFIG_KEY]
        serializer = config.get(
            SERIALIZER_CONFIG_KEY, DEFAULT_SERIALIZER
        )
        exchange = get_rpc_exchange()
        ssl = config.get(AMQP_SSL_CONFIG_KEY)
=======
        exchange = get_rpc_exchange(self.container.config)
        ssl = self.container.config.get(AMQP_SSL_CONFIG_KEY)
>>>>>>> a8e910af

        responder = Responder(self.amqp_uri, exchange, message, ssl=ssl)
        result, exc_info = responder.send_response(result, exc_info)

        self.consumer.ack_message(message)

        return result, exc_info


class Rpc(Entrypoint):
    """
    A limitation of using a shared queue for all RPC entrypoints is
    that we can't accept per-entrypoint consumer options. The best solution
    to this is to start using a queue per entrypoint, but this will require
    a consumer (and if using kombu, a connection) per entrypoint.

    For the time being consumer options are not supported in RPC entrypoints.
    """
    rpc_consumer = RpcConsumer()

    def setup(self):
        self.rpc_consumer.register_provider(self)

    def stop(self):
        self.rpc_consumer.unregister_provider(self)

    def handle_message(self, body, message):
        try:
            args = body['args']
            kwargs = body['kwargs']
        except KeyError:
            raise MalformedRequest('Message missing `args` or `kwargs`')

        self.check_signature(args, kwargs)

        context_data = decode_from_headers(message.headers)

        handle_result = partial(self.handle_result, message)

        def spawn_worker():
            try:
                self.container.spawn_worker(
                    self, args, kwargs,
                    context_data=context_data,
                    handle_result=handle_result
                )
            except ContainerBeingKilled:
                self.rpc_consumer.consumer.requeue_message(message)

        service_name = self.container.service_name
        method_name = self.method_name

        # we must spawn a thread here to prevent handle_message blocking
        # when the worker pool is exhausted; if this happens the AMQP consumer
        # is also blocked and fails to send heartbeats, eventually causing it
        # to be disconnected
        # TODO replace global worker pool limits with per-entrypoint limits,
        # then remove this waiter thread
        ident = u"{}.wait_for_worker_pool[{}.{}]".format(
            type(self).__name__, service_name, method_name
        )
        self.container.spawn_managed_thread(spawn_worker, identifier=ident)

    def handle_result(self, message, worker_ctx, result, exc_info):
        result, exc_info = self.rpc_consumer.handle_result(
            message, result, exc_info)
        return result, exc_info


rpc = Rpc.decorator


class Responder(object):
    """ Helper object for publishing replies to RPC calls.
    """

    publisher_cls = Publisher

    def __init__(self, amqp_uri, exchange, message, ssl=None):
        self.amqp_uri = amqp_uri
        self.message = message
        self.exchange = exchange
        self.ssl = ssl

    def send_response(self, result, exc_info):

        error = None
        if exc_info is not None:
            error = serialize(exc_info[1])

        # send response encoded the same way as was the request message
        content_type = self.message.properties['content_type']
        serializer = kombu.serialization.registry.type_to_name[content_type]

        # disaster avoidance serialization check: `result` must be
        # serializable, otherwise the container will commit suicide assuming
        # unrecoverable errors (and the message will be requeued for another
        # victim)

        try:
            kombu.serialization.dumps(result, serializer)
        except Exception:
            exc_info = sys.exc_info()
            # `error` below is guaranteed to serialize to json
            error = serialize(UnserializableValueError(result))
            result = None

        payload = {'result': result, 'error': error}

        routing_key = self.message.properties['reply_to']
        correlation_id = self.message.properties.get('correlation_id')

        publisher = self.publisher_cls(self.amqp_uri, ssl=self.ssl)

        publisher.publish(
            payload,
            serializer=serializer,
            exchange=self.exchange,
            routing_key=routing_key,
            correlation_id=correlation_id
        )

        return result, exc_info


class ReplyListener(SharedExtension):
    """ SharedExtension for consuming replies to RPC requests.

    Creates a queue and consumes from it in a managed thread. RPC requests
    should register their `correlation_id` with
    :meth:`~ReplyListener.register_for_reply` in order for the `ReplyListener`
    to capture the reply.
    """

    class ReplyConsumer(Consumer):
        """ Subclass Consumer to add disconnection check
        """

        def __init__(self, check_for_lost_replies, *args, **kwargs):
            self.check_for_lost_replies = check_for_lost_replies
            super(ReplyListener.ReplyConsumer, self).__init__(*args, **kwargs)

        def get_consumers(self, consumer_cls, channel):
            """
            Check for messages lost while the reply listener was disconnected
            from the broker.
            """
            self.check_for_lost_replies()

            return super(ReplyListener.ReplyConsumer, self).get_consumers(
                consumer_cls, channel
            )

    consumer_cls = ReplyConsumer

    def __init__(self, **consumer_options):
        self.queue = None
        self.pending = {}
        self.consumer_options = consumer_options
        super(ReplyListener, self).__init__()

    @property
    def amqp_uri(self):
        return self.container.config[AMQP_URI_CONFIG_KEY]

    def setup(self):

        reply_queue_uuid = uuid.uuid4()
        service_name = self.container.service_name

        queue_name = RPC_REPLY_QUEUE_TEMPLATE.format(
            service_name, reply_queue_uuid)

        self.routing_key = str(reply_queue_uuid)

        exchange = get_rpc_exchange()

        self.queue = Queue(
            queue_name,
            exchange=exchange,
            routing_key=self.routing_key,
            queue_arguments={
                'x-expires': RPC_REPLY_QUEUE_TTL
            }
        )

        config = self.container.config
        ssl = config.get(AMQP_SSL_CONFIG_KEY)

        heartbeat = self.consumer_options.pop(
            'heartbeat', config.get(HEARTBEAT_CONFIG_KEY, DEFAULT_HEARTBEAT)
        )
        prefetch_count = self.consumer_options.pop(
            'prefetch_count', config.get(
                PREFETCH_COUNT_CONFIG_KEY, DEFAULT_PREFETCH_COUNT
            )
        )
        accept = self.consumer_options.pop(
            'accept', serialization.setup(config).accept
        )

        queues = [self.queue]
        callbacks = [self.handle_message]

        self.consumer = self.consumer_cls(
            self.check_for_lost_replies, self.amqp_uri, ssl=ssl,
            queues=queues, callbacks=callbacks,
            heartbeat=heartbeat, prefetch_count=prefetch_count, accept=accept
        )

    def start(self):
        self.container.spawn_managed_thread(self.consumer.run)
        self.consumer.wait_until_consumer_ready()

    def stop(self):
        self.consumer.stop()

    def check_for_lost_replies(self):
        if self.pending:
            try:
                ssl = self.container.config.get(AMQP_SSL_CONFIG_KEY)
                with get_connection(self.amqp_uri, ssl) as conn:
                    self.queue.bind(conn).queue_declare(passive=True)
            except NotFound:
                raise ReplyQueueExpiredWithPendingReplies(
                    "Lost replies for correlation ids:\n{}".format(
                        "\n".join(self.pending.keys())
                    )
                )

    def register_for_reply(self, correlation_id):
        """ Register an RPC call with the given `correlation_id` for a reply.

        Returns a function that can be used to retrieve the reply, blocking
        until it has been received.
        """
        reply_event = Event()
        self.pending[correlation_id] = reply_event
        return reply_event.wait

    def handle_message(self, body, message):
        self.consumer.ack_message(message)

        correlation_id = message.properties.get('correlation_id')
        rpc_call = self.pending.pop(correlation_id, None)
        if rpc_call is not None:
            rpc_call.send(body)
        else:
            _log.debug("Unknown correlation id: %s", correlation_id)


class ClusterRpc(DependencyProvider):
    """ DependencyProvider for injecting an RPC client to a cluster of
    services into a service.

    :Parameters:
        **publisher_options
            Options to configure the :class:`~nameko.amqqp.publish.Publisher`
            that sends the message.
    """

    publisher_cls = Publisher

    reply_listener = ReplyListener()

    def __init__(self, **publisher_options):
        for option in RESTRICTED_PUBLISHER_OPTIONS:
            publisher_options.pop(option, None)
        self.publisher_options = publisher_options

    @property
    def amqp_uri(self):
        return self.container.config[AMQP_URI_CONFIG_KEY]

    def setup(self):

        # ReplyListener.setup() runs concurrently in another thread, so
        # we need to wait here until it's defined its queue
        while self.reply_listener.queue is None:
            time.sleep(.1)

        exchange = get_rpc_exchange(self.container.config)

        default_serializer = self.container.serializer
        serializer = self.publisher_options.pop(
            'serializer', default_serializer
        )

        ssl = self.container.config.get(AMQP_SSL_CONFIG_KEY)

        self.publisher = self.publisher_cls(
            self.amqp_uri,
            ssl=ssl,
            exchange=exchange,
            serializer=serializer,
            declare=[self.reply_listener.queue],
            reply_to=self.reply_listener.queue.routing_key,
            **self.publisher_options
        )

    def get_dependency(self, worker_ctx):

        extra_headers = encode_to_headers(worker_ctx.context_data)

        publish = partial(self.publisher.publish, extra_headers=extra_headers)

        register_for_reply = self.reply_listener.register_for_reply

        return Client(publish, register_for_reply)


class ServiceRpc(ClusterRpc):
    """ DependencyProvider for injecting an RPC client to a specific service
    into a service.

    As per :class:`~nameko.rpc.ClusterRpc` but with a pre-specified target
    service.

    :Parameters:
        target_service : str
            Target service name
    """

    def __init__(self, target_service, **kwargs):
        self.target_service = target_service
        super(ServiceRpc, self).__init__(**kwargs)

    def get_dependency(self, worker_ctx):
        client = super(ServiceRpc, self).get_dependency(worker_ctx)
        return getattr(client, self.target_service)


class Client(object):
    """ Helper object for making RPC calls.

    The target service and method name may be specified at construction time
    or by attribute or dict access, for example:

        # target at construction time
        client = Client(
            publish, register_for_reply, "target_service", "target_method"
        )
        client(*args, **kwargs)

        # equivalent with attribute access
        client = Client(publish, register_for_reply)
        client = client.target_service.target_method  # now fully-specified
        client(*args, **kwargs)

    Calling a fully-specified `Client` will make the RPC call and block for the
    result. The `call_async` method initiates the call but returns an
    `RpcReply` object that can be used later to retrieve the result.

    :Parameters:
        publish : callable
            Function to publish an RPC request
        register_for_reply : callable
            Function to register a new call with a reply listener. Returns
            another function that should be used to retrieve the response.
        service_name : str
            Optional target service name, if known
        method_name : str
            Optional target method name, if known
    """

    def __init__(
        self, publish, register_for_reply, service_name=None, method_name=None
    ):
        self.publish = publish
        self.register_for_reply = register_for_reply
        self.service_name = service_name
        self.method_name = method_name

    def __getattr__(self, name):
        if self.method_name is not None:
            raise AttributeError(name)

        if self.service_name:
            target_service = self.service_name
            target_method = name
        else:
            target_service = name
            target_method = None

        clone = Client(
            self.publish,
            self.register_for_reply,
            target_service,
            target_method
        )
        return clone

    @property
<<<<<<< HEAD
    def container(self):
        # TODO: seems wrong
        return self.worker_ctx.container

    @property
    def amqp_uri(self):
        return config[AMQP_URI_CONFIG_KEY]

    @property
    def ssl(self):
        return config.get(AMQP_SSL_CONFIG_KEY)
=======
    def fully_specified(self):
        return (
            self.service_name is not None and self.method_name is not None
        )

    @property
    def identifier(self):
        return "{}.{}".format(
            self.service_name or "*",
            self.method_name or "*"
        )
>>>>>>> a8e910af

    def __getitem__(self, name):
        """Enable dict-like access on the client. """
        return getattr(self, name)

<<<<<<< HEAD
        Must be registered as a
        `kombu serializer <http://bit.do/kombu_serialization>`_.
        """
        return config.get(SERIALIZER_CONFIG_KEY, DEFAULT_SERIALIZER)
=======
    def __call__(self, *args, **kwargs):
        rpc_call = self._call(*args, **kwargs)
        return rpc_call.result()
>>>>>>> a8e910af

    def call_async(self, *args, **kwargs):
        rpc_call = self._call(*args, **kwargs)
        return rpc_call

    def _call(self, *args, **kwargs):
        if not self.fully_specified:
            raise ValueError(
                "Cannot call unspecified method {}".format(self.identifier)
            )

        _log.debug('invoking %s', self)

        # We use the `mandatory` flag in `producer.publish` below to catch rpc
        # calls to non-existent services, which would otherwise wait forever
        # for a reply that will never arrive.
        #
        # However, the basic.return ("no one is listening for topic") is sent
        # asynchronously and conditionally, so we can't wait() on the channel
        # for it (will wait forever on successful delivery).
        #
        # Instead, we make use of (the rabbitmq extension) confirm_publish
        # (https://www.rabbitmq.com/confirms.html), which _always_ sends a
        # reply down the channel. Moreover, in the case where no queues are
        # bound to the exchange (service unknown), the basic.return is sent
        # first, so by the time kombu returns (after waiting for the confim)
        # we can reliably check for returned messages.

        # Note that deactivating publish-confirms in the Client will disable
        # this functionality and therefore :class:`UnknownService` will never
        # be raised (and the caller will hang).

<<<<<<< HEAD
        exchange = get_rpc_exchange()
        routing_key = '{}.{}'.format(self.service_name, self.method_name)

        reply_to = self.reply_listener.routing_key
=======
>>>>>>> a8e910af
        correlation_id = str(uuid.uuid4())

        send_request = partial(
            self.publish, routing_key=self.identifier, mandatory=True,
            correlation_id=correlation_id
        )
        get_response = self.register_for_reply(correlation_id)

        rpc_call = RpcCall(correlation_id, send_request, get_response)

        try:
            rpc_call.send_request(*args, **kwargs)
        except UndeliverableMessage:
            raise UnknownService(self.service_name)

        return rpc_call


class RpcCall(object):
    """ Encapsulates a single RPC request and response.

    :Parameters:
        correlation_id : str
            Identifier for this call
        send_request : callable
            Function that initiates the request
        get_response : callable
            Function that retrieves the response
    """
    _response = None

    def __init__(self, correlation_id, send_request, get_response):
        self.correlation_id = correlation_id
        self._send_request = send_request
        self._get_response = get_response

    def send_request(self, *args, **kwargs):
        """ Send the RPC request to the remote service
        """
        payload = {'args': args, 'kwargs': kwargs}
        self._send_request(payload)

    def get_response(self):
        """ Retrieve the response for this RPC call. Blocks if the response
        has not been received.
        """
        if self._response is not None:
            return self._response

        self._response = self._get_response()
        return self._response

    def result(self):
        """ Return the result of this RPC call, blocking if the response
        has not been received.

        Raises a `RemoteError` if the remote service returned an error
        response.
        """
        response = self.get_response()
        error = response.get('error')
        if error:
            raise deserialize(error)
        return response['result']


RpcProxy = ServiceRpc  # backwards compat
Proxy = Client  # backwards compat<|MERGE_RESOLUTION|>--- conflicted
+++ resolved
@@ -11,14 +11,10 @@
 from eventlet.event import Event
 from kombu import Exchange, Queue
 
-<<<<<<< HEAD
 from nameko import config
-from nameko.amqp.publish import Publisher, UndeliverableMessage
-=======
 from nameko import serialization
 from nameko.amqp.consume import Consumer
 from nameko.amqp.publish import Publisher, UndeliverableMessage, get_connection
->>>>>>> a8e910af
 from nameko.constants import (
     AMQP_SSL_CONFIG_KEY, AMQP_URI_CONFIG_KEY, DEFAULT_HEARTBEAT,
     DEFAULT_PREFETCH_COUNT, HEARTBEAT_CONFIG_KEY, PREFETCH_COUNT_CONFIG_KEY,
@@ -50,18 +46,10 @@
 """
 
 
-<<<<<<< HEAD
 def get_rpc_exchange():
-    exchange = Exchange(
-        config.get(RPC_EXCHANGE_CONFIG_KEY, 'nameko-rpc'),
-        durable=True,
-        type="topic")
-=======
-def get_rpc_exchange(config):
     # TODO: refactor this ugliness
     exchange_name = config.get(RPC_EXCHANGE_CONFIG_KEY, 'nameko-rpc')
     exchange = Exchange(exchange_name, durable=True, type="topic")
->>>>>>> a8e910af
     return exchange
 
 
@@ -84,11 +72,7 @@
         queue_name = RPC_QUEUE_TEMPLATE.format(service_name)
         routing_key = '{}.*'.format(service_name)
 
-<<<<<<< HEAD
-            exchange = get_rpc_exchange()
-=======
-        exchange = get_rpc_exchange(self.container.config)
->>>>>>> a8e910af
+        exchange = get_rpc_exchange()
 
         self.queue = Queue(
             queue_name,
@@ -156,17 +140,8 @@
 
     def handle_result(self, message, result, exc_info):
 
-<<<<<<< HEAD
-        amqp_uri = config[AMQP_URI_CONFIG_KEY]
-        serializer = config.get(
-            SERIALIZER_CONFIG_KEY, DEFAULT_SERIALIZER
-        )
         exchange = get_rpc_exchange()
         ssl = config.get(AMQP_SSL_CONFIG_KEY)
-=======
-        exchange = get_rpc_exchange(self.container.config)
-        ssl = self.container.config.get(AMQP_SSL_CONFIG_KEY)
->>>>>>> a8e910af
 
         responder = Responder(self.amqp_uri, exchange, message, ssl=ssl)
         result, exc_info = responder.send_response(result, exc_info)
@@ -560,19 +535,6 @@
         return clone
 
     @property
-<<<<<<< HEAD
-    def container(self):
-        # TODO: seems wrong
-        return self.worker_ctx.container
-
-    @property
-    def amqp_uri(self):
-        return config[AMQP_URI_CONFIG_KEY]
-
-    @property
-    def ssl(self):
-        return config.get(AMQP_SSL_CONFIG_KEY)
-=======
     def fully_specified(self):
         return (
             self.service_name is not None and self.method_name is not None
@@ -584,22 +546,14 @@
             self.service_name or "*",
             self.method_name or "*"
         )
->>>>>>> a8e910af
 
     def __getitem__(self, name):
         """Enable dict-like access on the client. """
         return getattr(self, name)
 
-<<<<<<< HEAD
-        Must be registered as a
-        `kombu serializer <http://bit.do/kombu_serialization>`_.
-        """
-        return config.get(SERIALIZER_CONFIG_KEY, DEFAULT_SERIALIZER)
-=======
     def __call__(self, *args, **kwargs):
         rpc_call = self._call(*args, **kwargs)
         return rpc_call.result()
->>>>>>> a8e910af
 
     def call_async(self, *args, **kwargs):
         rpc_call = self._call(*args, **kwargs)
@@ -632,13 +586,6 @@
         # this functionality and therefore :class:`UnknownService` will never
         # be raised (and the caller will hang).
 
-<<<<<<< HEAD
-        exchange = get_rpc_exchange()
-        routing_key = '{}.{}'.format(self.service_name, self.method_name)
-
-        reply_to = self.reply_listener.routing_key
-=======
->>>>>>> a8e910af
         correlation_id = str(uuid.uuid4())
 
         send_request = partial(
