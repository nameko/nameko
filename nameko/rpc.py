from __future__ import absolute_import, unicode_literals

import sys
import uuid
import warnings
from functools import partial
from logging import getLogger

import kombu.serialization
from eventlet.event import Event
from kombu import Exchange, Queue

from nameko.amqp.publish import Publisher, UndeliverableMessage
from nameko.constants import (
<<<<<<< HEAD
    AMQP_URI_CONFIG_KEY, DEFAULT_RETRY_POLICY, DEFAULT_SERIALIZER,
    RPC_EXCHANGE_CONFIG_KEY, SERIALIZER_CONFIG_KEY, AMQP_SSL_CONFIG_KEY)
=======
    AMQP_URI_CONFIG_KEY, DEFAULT_SERIALIZER, RPC_EXCHANGE_CONFIG_KEY,
    SERIALIZER_CONFIG_KEY
)
>>>>>>> 286d141a
from nameko.exceptions import (
    ContainerBeingKilled, MalformedRequest, MethodNotFound, RpcConnectionError,
    UnknownService, UnserializableValueError, deserialize, serialize
)
from nameko.extensions import (
    DependencyProvider, Entrypoint, ProviderCollector, SharedExtension
)
from nameko.messaging import HeaderDecoder, HeaderEncoder, QueueConsumer


_log = getLogger(__name__)


RPC_QUEUE_TEMPLATE = 'rpc-{}'
RPC_REPLY_QUEUE_TEMPLATE = 'rpc.reply-{}-{}'


def get_rpc_exchange(config):
    exchange_name = config.get(RPC_EXCHANGE_CONFIG_KEY, 'nameko-rpc')
    exchange = Exchange(exchange_name, durable=True, type="topic")
    return exchange


class RpcConsumer(SharedExtension, ProviderCollector):

    queue_consumer = QueueConsumer()

    def __init__(self):
        self._unregistering_providers = set()
        self._unregistered_from_queue_consumer = Event()
        self.queue = None
        super(RpcConsumer, self).__init__()

    def setup(self):
        if self.queue is None:

            service_name = self.container.service_name
            queue_name = RPC_QUEUE_TEMPLATE.format(service_name)
            routing_key = '{}.*'.format(service_name)

            exchange = get_rpc_exchange(self.container.config)

            self.queue = Queue(
                queue_name,
                exchange=exchange,
                routing_key=routing_key,
                durable=True)

            self.queue_consumer.register_provider(self)
            self._registered = True

    def stop(self):
        """ Stop the RpcConsumer.

        The RpcConsumer ordinary unregisters from the QueueConsumer when the
        last Rpc subclass unregisters from it. If no providers were registered,
        we should unregister from the QueueConsumer as soon as we're asked
        to stop.
        """
        if not self._providers_registered:
            self.queue_consumer.unregister_provider(self)
            self._unregistered_from_queue_consumer.send(True)

    def unregister_provider(self, provider):
        """ Unregister a provider.

        Blocks until this RpcConsumer is unregistered from its QueueConsumer,
        which only happens when all providers have asked to unregister.
        """
        self._unregistering_providers.add(provider)
        remaining_providers = self._providers - self._unregistering_providers
        if not remaining_providers:
            _log.debug('unregistering from queueconsumer %s', self)
            self.queue_consumer.unregister_provider(self)
            _log.debug('unregistered from queueconsumer %s', self)
            self._unregistered_from_queue_consumer.send(True)

        _log.debug('waiting for unregister from queue consumer %s', self)
        self._unregistered_from_queue_consumer.wait()
        super(RpcConsumer, self).unregister_provider(provider)

    def get_provider_for_method(self, routing_key):
        service_name = self.container.service_name

        for provider in self._providers:
            key = '{}.{}'.format(service_name, provider.method_name)
            if key == routing_key:
                return provider
        else:
            method_name = routing_key.split(".")[-1]
            raise MethodNotFound(method_name)

    def handle_message(self, body, message):
        routing_key = message.delivery_info['routing_key']
        try:
            provider = self.get_provider_for_method(routing_key)
            provider.handle_message(body, message)
        except Exception:
            exc_info = sys.exc_info()
            self.handle_result(message, None, exc_info)

    def handle_result(self, message, result, exc_info):

        amqp_uri = self.container.config[AMQP_URI_CONFIG_KEY]
        serializer = self.container.config.get(
            SERIALIZER_CONFIG_KEY, DEFAULT_SERIALIZER
        )
        exchange = get_rpc_exchange(self.container.config)

        responder = Responder(amqp_uri, exchange, serializer, message)
        result, exc_info = responder.send_response(result, exc_info)

        self.queue_consumer.ack_message(message)
        return result, exc_info

    def requeue_message(self, message):
        self.queue_consumer.requeue_message(message)


class Rpc(Entrypoint, HeaderDecoder):

    rpc_consumer = RpcConsumer()

    def setup(self):
        self.rpc_consumer.register_provider(self)

    def stop(self):
        self.rpc_consumer.unregister_provider(self)

    def handle_message(self, body, message):
        try:
            args = body['args']
            kwargs = body['kwargs']
        except KeyError:
            raise MalformedRequest('Message missing `args` or `kwargs`')

        self.check_signature(args, kwargs)

        context_data = self.unpack_message_headers(message)

        handle_result = partial(self.handle_result, message)
        try:
            self.container.spawn_worker(self, args, kwargs,
                                        context_data=context_data,
                                        handle_result=handle_result)
        except ContainerBeingKilled:
            self.rpc_consumer.requeue_message(message)

    def handle_result(self, message, worker_ctx, result, exc_info):
        result, exc_info = self.rpc_consumer.handle_result(
            message, result, exc_info)
        return result, exc_info


rpc = Rpc.decorator


class Responder(object):

    publisher_cls = Publisher

    def __init__(self, amqp_uri, exchange, serializer, message):
        self.amqp_uri = amqp_uri
        self.serializer = serializer
        self.message = message
        self.exchange = exchange

    def send_response(self, result, exc_info):

        error = None
        if exc_info is not None:
            error = serialize(exc_info[1])

        # disaster avoidance serialization check: `result` must be
        # serializable, otherwise the container will commit suicide assuming
        # unrecoverable errors (and the message will be requeued for another
        # victim)

        try:
            kombu.serialization.dumps(result, self.serializer)
        except Exception:
            exc_info = sys.exc_info()
            # `error` below is guaranteed to serialize to json
            error = serialize(UnserializableValueError(result))
            result = None

<<<<<<< HEAD
        exchange = get_rpc_exchange(self.config)

        retry = kwargs.pop('retry', self.retry)
        retry_policy = kwargs.pop('retry_policy', self.retry_policy)

        ssl = self.config.get(AMQP_SSL_CONFIG_KEY)
        with get_producer(self.amqp_uri, self.use_confirms, ssl) as producer:
=======
        payload = {'result': result, 'error': error}
>>>>>>> 286d141a

        routing_key = self.message.properties['reply_to']
        correlation_id = self.message.properties.get('correlation_id')

        publisher = self.publisher_cls(self.amqp_uri)

        publisher.publish(
            payload,
            serializer=self.serializer,
            exchange=self.exchange,
            routing_key=routing_key,
            correlation_id=correlation_id
        )

        return result, exc_info


class ReplyListener(SharedExtension):

    queue_consumer = QueueConsumer()

    def __init__(self, **kwargs):
        self._reply_events = {}
        super(ReplyListener, self).__init__(**kwargs)

    def setup(self):

        service_uuid = uuid.uuid4()  # TODO: give srv_ctx a uuid?
        service_name = self.container.service_name

        queue_name = RPC_REPLY_QUEUE_TEMPLATE.format(
            service_name, service_uuid)

        self.routing_key = str(service_uuid)

        exchange = get_rpc_exchange(self.container.config)

        self.queue = Queue(
            queue_name,
            exchange=exchange,
            routing_key=self.routing_key,
            auto_delete=True,
            exclusive=True,
        )

        self.queue_consumer.register_provider(self)

    def stop(self):
        self.queue_consumer.unregister_provider(self)
        super(ReplyListener, self).stop()

    def get_reply_event(self, correlation_id):
        reply_event = Event()
        self._reply_events[correlation_id] = reply_event
        return reply_event

    def on_consume_ready(self):
        # This is called on re-connection, and is the best hook for detecting
        # disconnections. If we have any pending reply events, we were
        # disconnected, and may have lost replies (since reply queues auto
        # delete).
        for event in self._reply_events.values():
            event.send_exception(
                RpcConnectionError('Disconnected while waiting for reply')
            )
        self._reply_events.clear()

    def handle_message(self, body, message):
        self.queue_consumer.ack_message(message)

        correlation_id = message.properties.get('correlation_id')
        client_event = self._reply_events.pop(correlation_id, None)
        if client_event is not None:
            client_event.send(body)
        else:
            _log.debug("Unknown correlation id: %s", correlation_id)


class RpcProxy(DependencyProvider):

    rpc_reply_listener = ReplyListener()

    def __init__(self, target_service, **options):
        self.target_service = target_service
        self.options = options

    def get_dependency(self, worker_ctx):
        return ServiceProxy(
            worker_ctx,
            self.target_service,
            self.rpc_reply_listener,
            **self.options
        )


class ServiceProxy(object):
    def __init__(self, worker_ctx, service_name, reply_listener, **options):
        self.worker_ctx = worker_ctx
        self.service_name = service_name
        self.reply_listener = reply_listener
        self.options = options

    def __getattr__(self, name):
        return MethodProxy(
            self.worker_ctx,
            self.service_name,
            name,
            self.reply_listener,
            **self.options
        )


class RpcReply(object):
    resp_body = None

    def __init__(self, reply_event):
        self.reply_event = reply_event

    def result(self):
        _log.debug('Waiting for RPC reply event %s', self)

        if self.resp_body is None:
            self.resp_body = self.reply_event.wait()
            _log.debug('RPC reply event complete %s %s', self, self.resp_body)

        error = self.resp_body.get('error')
        if error:
            raise deserialize(error)
        return self.resp_body['result']


class MethodProxy(HeaderEncoder):

    publisher_cls = Publisher

    def __init__(
        self, worker_ctx, service_name, method_name, reply_listener, **options
    ):
        """
            Note that mechanism which raises :class:`UnknownService` exceptions
            relies on publish confirms being enabled in the proxy.
        """

        self.worker_ctx = worker_ctx
        self.service_name = service_name
        self.method_name = method_name
        self.reply_listener = reply_listener

        # backwards compat
        compat_attrs = ('retry', 'retry_policy', 'use_confirms')

        for compat_attr in compat_attrs:
            if hasattr(self, compat_attr):
                warnings.warn(
                    "'{}' should be specified at RpcProxy instantiation time "
                    "rather than as a class attribute. See CHANGES, version "
                    "2.7.0 for more details. This warning will be removed in "
                    "version 2.9.0.".format(compat_attr), DeprecationWarning
                )
                options[compat_attr] = getattr(self, compat_attr)

        serializer = options.pop('serializer', self.serializer)

        self.publisher = self.publisher_cls(
            self.amqp_uri, serializer=serializer, **options
        )

    def __call__(self, *args, **kwargs):
        reply = self._call(*args, **kwargs)
        return reply.result()

    @property
    def container(self):
        # TODO: seems wrong
        return self.worker_ctx.container

    @property
    def amqp_uri(self):
        return self.container.config[AMQP_URI_CONFIG_KEY]

    @property
    def serializer(self):
        """ Default serializer to use when publishing message payloads.

        Must be registered as a
        `kombu serializer <http://bit.do/kombu_serialization>`_.
        """
        return self.container.config.get(
            SERIALIZER_CONFIG_KEY, DEFAULT_SERIALIZER
        )

    def call_async(self, *args, **kwargs):
        reply = self._call(*args, **kwargs)
        return reply

    def _call(self, *args, **kwargs):
        _log.debug('invoking %s', self)

        msg = {'args': args, 'kwargs': kwargs}

        # We use the `mandatory` flag in `producer.publish` below to catch rpc
        # calls to non-existent services, which would otherwise wait forever
        # for a reply that will never arrive.
        #
        # However, the basic.return ("no one is listening for topic") is sent
        # asynchronously and conditionally, so we can't wait() on the channel
        # for it (will wait forever on successful delivery).
        #
        # Instead, we make use of (the rabbitmq extension) confirm_publish
        # (https://www.rabbitmq.com/confirms.html), which _always_ sends a
        # reply down the channel. Moreover, in the case where no queues are
        # bound to the exchange (service unknown), the basic.return is sent
        # first, so by the time kombu returns (after waiting for the confim)
        # we can reliably check for returned messages.

        # Note that deactivating publish-confirms in the RpcProxy will disable
        # this functionality and therefore :class:`UnknownService` will never
        # be raised (and the caller will hang).

        exchange = get_rpc_exchange(self.container.config)
        routing_key = '{}.{}'.format(self.service_name, self.method_name)

<<<<<<< HEAD
        exchange = get_rpc_exchange(container.config)

        ssl = container.config.get(AMQP_SSL_CONFIG_KEY)
        with get_producer(self.amqp_uri, self.use_confirms, ssl) as producer:
=======
        reply_to = self.reply_listener.routing_key
        correlation_id = str(uuid.uuid4())
>>>>>>> 286d141a

        extra_headers = self.get_message_headers(self.worker_ctx)

        reply_event = self.reply_listener.get_reply_event(correlation_id)

        try:
            self.publisher.publish(
                msg,
                exchange=exchange,
                routing_key=routing_key,
                mandatory=True,
                reply_to=reply_to,
                correlation_id=correlation_id,
                extra_headers=extra_headers
            )
        except UndeliverableMessage:
            raise UnknownService(self.service_name)

        return RpcReply(reply_event)

    def __repr__(self):
        service_name = self.service_name
        method_name = self.method_name
        return '<proxy method: {}.{}>'.format(service_name, method_name)<|MERGE_RESOLUTION|>--- conflicted
+++ resolved
@@ -12,14 +12,9 @@
 
 from nameko.amqp.publish import Publisher, UndeliverableMessage
 from nameko.constants import (
-<<<<<<< HEAD
-    AMQP_URI_CONFIG_KEY, DEFAULT_RETRY_POLICY, DEFAULT_SERIALIZER,
-    RPC_EXCHANGE_CONFIG_KEY, SERIALIZER_CONFIG_KEY, AMQP_SSL_CONFIG_KEY)
-=======
     AMQP_URI_CONFIG_KEY, DEFAULT_SERIALIZER, RPC_EXCHANGE_CONFIG_KEY,
     SERIALIZER_CONFIG_KEY
 )
->>>>>>> 286d141a
 from nameko.exceptions import (
     ContainerBeingKilled, MalformedRequest, MethodNotFound, RpcConnectionError,
     UnknownService, UnserializableValueError, deserialize, serialize
@@ -206,17 +201,7 @@
             error = serialize(UnserializableValueError(result))
             result = None
 
-<<<<<<< HEAD
-        exchange = get_rpc_exchange(self.config)
-
-        retry = kwargs.pop('retry', self.retry)
-        retry_policy = kwargs.pop('retry_policy', self.retry_policy)
-
-        ssl = self.config.get(AMQP_SSL_CONFIG_KEY)
-        with get_producer(self.amqp_uri, self.use_confirms, ssl) as producer:
-=======
         payload = {'result': result, 'error': error}
->>>>>>> 286d141a
 
         routing_key = self.message.properties['reply_to']
         correlation_id = self.message.properties.get('correlation_id')
@@ -439,15 +424,8 @@
         exchange = get_rpc_exchange(self.container.config)
         routing_key = '{}.{}'.format(self.service_name, self.method_name)
 
-<<<<<<< HEAD
-        exchange = get_rpc_exchange(container.config)
-
-        ssl = container.config.get(AMQP_SSL_CONFIG_KEY)
-        with get_producer(self.amqp_uri, self.use_confirms, ssl) as producer:
-=======
         reply_to = self.reply_listener.routing_key
         correlation_id = str(uuid.uuid4())
->>>>>>> 286d141a
 
         extra_headers = self.get_message_headers(self.worker_ctx)
 
