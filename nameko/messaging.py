--- conflicted
+++ resolved
@@ -20,11 +20,7 @@
 from nameko.constants import (
     AMQP_URI_CONFIG_KEY, DEFAULT_HEARTBEAT, DEFAULT_RETRY_POLICY,
     DEFAULT_SERIALIZER, HEARTBEAT_CONFIG_KEY, SERIALIZER_CONFIG_KEY,
-<<<<<<< HEAD
-    SSL_CONFIG_KEY)
-=======
     AMQP_SSL_CONFIG_KEY)
->>>>>>> a03d8e2a
 from nameko.exceptions import ContainerBeingKilled
 from nameko.extensions import (
     DependencyProvider, Entrypoint, ProviderCollector, SharedExtension)
@@ -157,11 +153,7 @@
         exchange = self.exchange
         queue = self.queue
 
-<<<<<<< HEAD
-        ssl = self.container.config.get(SSL_CONFIG_KEY)
-=======
         ssl = self.container.config.get(AMQP_SSL_CONFIG_KEY)
->>>>>>> a03d8e2a
         verify_amqp_uri(self.amqp_uri, ssl=ssl)
 
         with get_connection(self.amqp_uri, ssl=ssl) as conn:
@@ -245,11 +237,7 @@
             self._consumers_ready.send_exception(exc)
 
     def setup(self):
-<<<<<<< HEAD
-        ssl = self.container.config.get(SSL_CONFIG_KEY)
-=======
         ssl = self.container.config.get(AMQP_SSL_CONFIG_KEY)
->>>>>>> a03d8e2a
         verify_amqp_uri(self.amqp_uri, ssl=ssl)
 
     def start(self):
@@ -368,11 +356,7 @@
         heartbeat = self.container.config.get(
             HEARTBEAT_CONFIG_KEY, DEFAULT_HEARTBEAT
         )
-<<<<<<< HEAD
-        ssl = self.container.config.get(SSL_CONFIG_KEY)
-=======
         ssl = self.container.config.get(AMQP_SSL_CONFIG_KEY)
->>>>>>> a03d8e2a
         return Connection(self.amqp_uri, heartbeat=heartbeat, ssl=ssl)
 
     def handle_message(self, provider, body, message):
