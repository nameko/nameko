--- conflicted
+++ resolved
@@ -18,13 +18,9 @@
 from nameko.amqp.publish import get_connection
 from nameko.amqp.utils import verify_amqp_uri
 from nameko.constants import (
-<<<<<<< HEAD
-    AMQP_URI_CONFIG_KEY, DEFAULT_HEARTBEAT, DEFAULT_SERIALIZER,
-    HEARTBEAT_CONFIG_KEY, SERIALIZER_CONFIG_KEY, AMQP_SSL_CONFIG_KEY
-=======
-    AMQP_URI_CONFIG_KEY, DEFAULT_HEARTBEAT, DEFAULT_SERIALIZER, HEADER_PREFIX,
-    HEARTBEAT_CONFIG_KEY, SERIALIZER_CONFIG_KEY
->>>>>>> 3f0209a3
+    AMQP_SSL_CONFIG_KEY, AMQP_URI_CONFIG_KEY, DEFAULT_HEARTBEAT,
+    DEFAULT_SERIALIZER, HEADER_PREFIX, HEARTBEAT_CONFIG_KEY,
+    SERIALIZER_CONFIG_KEY
 )
 from nameko.exceptions import ContainerBeingKilled
 from nameko.extensions import (
