'''
Provides core messaging decorators and dependency providers.
'''
from __future__ import absolute_import

import re
from functools import partial
from logging import getLogger

from kombu.common import maybe_declare

from nameko import serialization
from nameko.amqp.consume import Consumer as ConsumerCore
from nameko.amqp.publish import Publisher as PublisherCore
from nameko.amqp.publish import get_connection
from nameko.constants import (
    AMQP_SSL_CONFIG_KEY, AMQP_URI_CONFIG_KEY, DEFAULT_HEARTBEAT,
<<<<<<< HEAD
    DEFAULT_PREFETCH_COUNT, HEADER_PREFIX, HEARTBEAT_CONFIG_KEY,
    PREFETCH_COUNT_CONFIG_KEY
=======
    DEFAULT_TRANSPORT_OPTIONS, HEADER_PREFIX, HEARTBEAT_CONFIG_KEY,
    TRANSPORT_OPTIONS_CONFIG_KEY
>>>>>>> 33ca58f4
)
from nameko.exceptions import ContainerBeingKilled
from nameko.extensions import DependencyProvider, Entrypoint


_log = getLogger(__name__)


def encode_to_headers(context_data, prefix=HEADER_PREFIX):
    return {
        "{}.{}".format(prefix, key): value
        for key, value in context_data.items()
        if value is not None
    }


def decode_from_headers(headers, prefix=HEADER_PREFIX):
    return {
        re.sub("^{}\.".format(prefix), "", key): value
        for key, value in headers.items()
    }


class Publisher(DependencyProvider):

    publisher_cls = PublisherCore

    def __init__(self, exchange=None, declare=None, **publisher_options):
        """ Provides an AMQP message publisher method via dependency injection.

        In AMQP, messages are published to *exchanges* and routed to bound
        *queues*. This dependency accepts the `exchange` to publish to and
        will ensure that it is declared before publishing.

        Optionally, you may use the `declare` keyword argument to pass a list
        of other :class:`kombu.Exchange` or :class:`kombu.Queue` objects to
        declare before publishing.

        :Parameters:
            exchange : :class:`kombu.Exchange`
                Destination exchange
            declare : list
                List of :class:`kombu.Exchange` or :class:`kombu.Queue` objects
                to declare before publishing.
            **publisher_options
                Options to configure the
                :class:`~nameko.amqqp.publish.Publisher` that sends the
                message.


        If `exchange` is not provided, the message will be published to the
        default exchange.

        Example::

            class Foobar(object):

                publish = Publisher(exchange=...)

                def spam(self, data):
                    self.publish('spam:' + data)
        """
        self.exchange = exchange
        self.publisher_options = publisher_options

        self.declare = declare[:] if declare is not None else []

        if self.exchange:
            self.declare.append(self.exchange)

    @property
    def amqp_uri(self):
        return self.container.config[AMQP_URI_CONFIG_KEY]

    def setup(self):

        ssl = self.container.config.get(AMQP_SSL_CONFIG_KEY)

        with get_connection(self.amqp_uri, ssl) as conn:
            for entity in self.declare:
                maybe_declare(entity, conn.channel())

        default_serializer = self.container.serializer
        serializer = self.publisher_options.pop(
            'serializer', default_serializer
        )

        self.publisher = self.publisher_cls(
            self.amqp_uri,
            ssl=ssl,
            serializer=serializer,
            exchange=self.exchange,
            declare=self.declare,
            **self.publisher_options
        )

    def get_dependency(self, worker_ctx):
        extra_headers = encode_to_headers(worker_ctx.context_data)

        def publish(msg, **kwargs):
            self.publisher.publish(
                msg, extra_headers=extra_headers, **kwargs
            )

        return publish


class Consumer(Entrypoint):

<<<<<<< HEAD
    consumer_cls = ConsumerCore

    def __init__(self, queue, requeue_on_error=False, **consumer_options):
=======
    def start(self):
        if not self._starting:
            self._starting = True

            _log.debug('starting %s', self)
            self._gt = self.container.spawn_managed_thread(self.run)
            self._gt.link(self._handle_thread_exited)
        try:
            _log.debug('waiting for consumer ready %s', self)
            self._consumers_ready.wait()
        except QueueConsumerStopped:
            _log.debug('consumer was stopped before it started %s', self)
        except Exception as exc:
            _log.debug('consumer failed to start %s (%s)', self, exc)
        else:
            _log.debug('started %s', self)

    def stop(self):
        """ Stop the queue-consumer gracefully.

        Wait until the last provider has been unregistered and for
        the ConsumerMixin's greenthread to exit (i.e. until all pending
        messages have been acked or requeued and all consumers stopped).
        """
        if not self._consumers_ready.ready():
            _log.debug('stopping while consumer is starting %s', self)

            stop_exc = QueueConsumerStopped()

            # stopping before we have started successfully by brutally
            # killing the consumer thread as we don't have a way to hook
            # into the pre-consumption startup process
            self._gt.kill(stop_exc)

        self.wait_for_providers()

        try:
            _log.debug('waiting for consumer death %s', self)
            self._gt.wait()
        except QueueConsumerStopped:
            pass

        super(QueueConsumer, self).stop()
        _log.debug('stopped %s', self)

    def kill(self):
        """ Kill the queue-consumer.

        Unlike `stop()` any pending message ack or requeue-requests,
        requests to remove providers, etc are lost and the consume thread is
        asked to terminate as soon as possible.
        """
        # greenlet has a magic attribute ``dead`` - pylint: disable=E1101
        if self._gt is not None and not self._gt.dead:
            # we can't just kill the thread because we have to give
            # ConsumerMixin a chance to close the sockets properly.
            self._providers = set()
            self._pending_remove_providers = {}
            self.should_stop = True
            try:
                self._gt.wait()
            except Exception as exc:
                # discard the exception since we're already being killed
                _log.warn(
                    'QueueConsumer %s raised `%s` during kill', self, exc)

            super(QueueConsumer, self).kill()
            _log.debug('killed %s', self)

    def unregister_provider(self, provider):
        if not self._consumers_ready.ready():
            # we cannot handle the situation where we are starting up and
            # want to remove a consumer at the same time
            # TODO: With the upcomming error handling mechanism, this needs
            # TODO: to be thought through again.
            self._last_provider_unregistered.send()
            return

        removed_event = Event()
        # we can only cancel a consumer from within the consumer thread
        self._pending_remove_providers[provider] = removed_event
        # so we will just register the consumer to be canceled
        removed_event.wait()

        super(QueueConsumer, self).unregister_provider(provider)

    def ack_message(self, message):
        # only attempt to ack if the message connection is alive;
        # otherwise the message will already have been reclaimed by the broker
        if message.channel.connection:
            try:
                message.ack()
            except ConnectionError:  # pragma: no cover
                pass  # ignore connection closing inside conditional

    def requeue_message(self, message):
        # only attempt to requeue if the message connection is alive;
        # otherwise the message will already have been reclaimed by the broker
        if message.channel.connection:
            try:
                message.requeue()
            except ConnectionError:  # pragma: no cover
                pass  # ignore connection closing inside conditional

    def _cancel_consumers_if_requested(self):
        provider_remove_events = self._pending_remove_providers.items()
        self._pending_remove_providers = {}

        for provider, removed_event in provider_remove_events:
            consumer = self._consumers.pop(provider)

            _log.debug('cancelling consumer [%s]: %s', provider, consumer)
            consumer.cancel()
            removed_event.send()

    @property
    def connection(self):
        """ Provide the connection parameters for kombu's ConsumerMixin.

        The `Connection` object is a declaration of connection parameters
        that is lazily evaluated. It doesn't represent an established
        connection to the broker at this point.
        """
        heartbeat = self.container.config.get(
            HEARTBEAT_CONFIG_KEY, DEFAULT_HEARTBEAT
        )
        transport_options = self.container.config.get(
            TRANSPORT_OPTIONS_CONFIG_KEY, DEFAULT_TRANSPORT_OPTIONS
        )
        ssl = self.container.config.get(AMQP_SSL_CONFIG_KEY)
        conn = Connection(self.amqp_uri,
                          transport_options=transport_options,
                          heartbeat=heartbeat,
                          ssl=ssl
                          )

        return conn

    def handle_message(self, provider, body, message):
        ident = u"{}.handle_message[{}]".format(
            type(provider).__name__, message.delivery_info['routing_key']
        )
        self.container.spawn_managed_thread(
            partial(provider.handle_message, body, message), identifier=ident
        )

    def get_consumers(self, consumer_cls, channel):
        """ Kombu callback to set up consumers.

        Called after any (re)connection to the broker.
        """
        _log.debug('setting up consumers %s', self)

        for provider in self._providers:
            callbacks = [partial(self.handle_message, provider)]

            consumer = consumer_cls(
                queues=[provider.queue],
                callbacks=callbacks,
                accept=self.accept
            )
            consumer.qos(prefetch_count=self.prefetch_count)

            self._consumers[provider] = consumer

        return self._consumers.values()

    def on_iteration(self):
        """ Kombu callback for each `drain_events` loop iteration."""
        self._cancel_consumers_if_requested()

        if len(self._consumers) == 0:
            _log.debug('requesting stop after iteration')
            self.should_stop = True

    def on_connection_error(self, exc, interval):
        _log.warning(
            "Error connecting to broker at {} ({}).\n"
            "Retrying in {} seconds.".format(self.amqp_uri, exc, interval))

    def on_consume_ready(self, connection, channel, consumers, **kwargs):
        """ Kombu callback when consumers are ready to accept messages.

        Called after any (re)connection to the broker.
        """
        if not self._consumers_ready.ready():
            _log.debug('consumer started %s', self)
            self._consumers_ready.send(None)


class Consumer(Entrypoint, HeaderDecoder):

    queue_consumer = QueueConsumer()

    def __init__(self, queue, requeue_on_error=False, **kwargs):
>>>>>>> 33ca58f4
        """
        Decorates a method as a message consumer.

        Messages from the queue will be deserialized depending on their content
        type and passed to the the decorated method.
        When the consumer method returns without raising any exceptions,
        the message will automatically be acknowledged.
        If any exceptions are raised during the consumption and
        `requeue_on_error` is True, the message will be requeued.

        If `requeue_on_error` is true, handlers will return the event to the
        queue if an error occurs while handling it. Defaults to false.

        Example::

            @consume(...)
            def handle_message(self, body):

                if not self.spam(body):
                    raise Exception('message will be requeued')

                self.shrub(body)

        Args:
            queue: The queue to consume from.
        """
        self.queue = queue
        self.requeue_on_error = requeue_on_error
        self.consumer_options = consumer_options
        # TODO it's bad that we eat all the keyword arguments as consumer opts
        super(Consumer, self).__init__()

    @property
    def amqp_uri(self):
        return self.container.config[AMQP_URI_CONFIG_KEY]

    def setup(self):
        config = self.container.config

        ssl = config.get(AMQP_SSL_CONFIG_KEY)

        verify_amqp_uri(self.amqp_uri, ssl=ssl)

        heartbeat = self.consumer_options.pop(
            'heartbeat', config.get(HEARTBEAT_CONFIG_KEY, DEFAULT_HEARTBEAT)
        )
        prefetch_count = self.consumer_options.pop(
            'prefetch_count', config.get(
                PREFETCH_COUNT_CONFIG_KEY, DEFAULT_PREFETCH_COUNT
            )
        )
        accept = self.consumer_options.pop(
            'accept', serialization.setup(config).accept
        )

        queues = [self.queue]
        callbacks = [self.handle_message]

        self.consumer = self.consumer_cls(
            self.amqp_uri, ssl=ssl, queues=queues, callbacks=callbacks,
            heartbeat=heartbeat, prefetch_count=prefetch_count, accept=accept,
            **self.consumer_options
        )

    def start(self):
        self.container.spawn_managed_thread(self.consumer.run)
        self.consumer.wait_until_consumer_ready()

    def stop(self):
        self.consumer.stop()

    def handle_message(self, body, message):
        args = (body,)
        kwargs = {}

        context_data = decode_from_headers(message.headers)

        handle_result = partial(self.handle_result, message)

        def spawn_worker():
            try:
                self.container.spawn_worker(
                    self, args, kwargs,
                    context_data=context_data,
                    handle_result=handle_result
                )
            except ContainerBeingKilled:
                self.consumer.requeue_message(message)

        service_name = self.container.service_name
        method_name = self.method_name

        # we must spawn a thread here to prevent handle_message blocking
        # when the worker pool is exhausted; if this happens the AMQP consumer
        # is also blocked and fails to send heartbeats, eventually causing it
        # to be disconnected
        # TODO replace global worker pool limits with per-entrypoint limits,
        # then remove this waiter thread
        ident = u"{}.wait_for_worker_pool[{}.{}]".format(
            type(self).__name__, service_name, method_name
        )
        self.container.spawn_managed_thread(spawn_worker, identifier=ident)

    def handle_result(self, message, worker_ctx, result=None, exc_info=None):
        self.handle_message_processed(message, result, exc_info)
        return result, exc_info

    def handle_message_processed(self, message, result=None, exc_info=None):

        if exc_info is not None and self.requeue_on_error:
            self.consumer.requeue_message(message)
        else:
            self.consumer.ack_message(message)


consume = Consumer.decorator<|MERGE_RESOLUTION|>--- conflicted
+++ resolved
@@ -15,13 +15,8 @@
 from nameko.amqp.publish import get_connection
 from nameko.constants import (
     AMQP_SSL_CONFIG_KEY, AMQP_URI_CONFIG_KEY, DEFAULT_HEARTBEAT,
-<<<<<<< HEAD
     DEFAULT_PREFETCH_COUNT, HEADER_PREFIX, HEARTBEAT_CONFIG_KEY,
     PREFETCH_COUNT_CONFIG_KEY
-=======
-    DEFAULT_TRANSPORT_OPTIONS, HEADER_PREFIX, HEARTBEAT_CONFIG_KEY,
-    TRANSPORT_OPTIONS_CONFIG_KEY
->>>>>>> 33ca58f4
 )
 from nameko.exceptions import ContainerBeingKilled
 from nameko.extensions import DependencyProvider, Entrypoint
@@ -131,207 +126,9 @@
 
 class Consumer(Entrypoint):
 
-<<<<<<< HEAD
     consumer_cls = ConsumerCore
 
     def __init__(self, queue, requeue_on_error=False, **consumer_options):
-=======
-    def start(self):
-        if not self._starting:
-            self._starting = True
-
-            _log.debug('starting %s', self)
-            self._gt = self.container.spawn_managed_thread(self.run)
-            self._gt.link(self._handle_thread_exited)
-        try:
-            _log.debug('waiting for consumer ready %s', self)
-            self._consumers_ready.wait()
-        except QueueConsumerStopped:
-            _log.debug('consumer was stopped before it started %s', self)
-        except Exception as exc:
-            _log.debug('consumer failed to start %s (%s)', self, exc)
-        else:
-            _log.debug('started %s', self)
-
-    def stop(self):
-        """ Stop the queue-consumer gracefully.
-
-        Wait until the last provider has been unregistered and for
-        the ConsumerMixin's greenthread to exit (i.e. until all pending
-        messages have been acked or requeued and all consumers stopped).
-        """
-        if not self._consumers_ready.ready():
-            _log.debug('stopping while consumer is starting %s', self)
-
-            stop_exc = QueueConsumerStopped()
-
-            # stopping before we have started successfully by brutally
-            # killing the consumer thread as we don't have a way to hook
-            # into the pre-consumption startup process
-            self._gt.kill(stop_exc)
-
-        self.wait_for_providers()
-
-        try:
-            _log.debug('waiting for consumer death %s', self)
-            self._gt.wait()
-        except QueueConsumerStopped:
-            pass
-
-        super(QueueConsumer, self).stop()
-        _log.debug('stopped %s', self)
-
-    def kill(self):
-        """ Kill the queue-consumer.
-
-        Unlike `stop()` any pending message ack or requeue-requests,
-        requests to remove providers, etc are lost and the consume thread is
-        asked to terminate as soon as possible.
-        """
-        # greenlet has a magic attribute ``dead`` - pylint: disable=E1101
-        if self._gt is not None and not self._gt.dead:
-            # we can't just kill the thread because we have to give
-            # ConsumerMixin a chance to close the sockets properly.
-            self._providers = set()
-            self._pending_remove_providers = {}
-            self.should_stop = True
-            try:
-                self._gt.wait()
-            except Exception as exc:
-                # discard the exception since we're already being killed
-                _log.warn(
-                    'QueueConsumer %s raised `%s` during kill', self, exc)
-
-            super(QueueConsumer, self).kill()
-            _log.debug('killed %s', self)
-
-    def unregister_provider(self, provider):
-        if not self._consumers_ready.ready():
-            # we cannot handle the situation where we are starting up and
-            # want to remove a consumer at the same time
-            # TODO: With the upcomming error handling mechanism, this needs
-            # TODO: to be thought through again.
-            self._last_provider_unregistered.send()
-            return
-
-        removed_event = Event()
-        # we can only cancel a consumer from within the consumer thread
-        self._pending_remove_providers[provider] = removed_event
-        # so we will just register the consumer to be canceled
-        removed_event.wait()
-
-        super(QueueConsumer, self).unregister_provider(provider)
-
-    def ack_message(self, message):
-        # only attempt to ack if the message connection is alive;
-        # otherwise the message will already have been reclaimed by the broker
-        if message.channel.connection:
-            try:
-                message.ack()
-            except ConnectionError:  # pragma: no cover
-                pass  # ignore connection closing inside conditional
-
-    def requeue_message(self, message):
-        # only attempt to requeue if the message connection is alive;
-        # otherwise the message will already have been reclaimed by the broker
-        if message.channel.connection:
-            try:
-                message.requeue()
-            except ConnectionError:  # pragma: no cover
-                pass  # ignore connection closing inside conditional
-
-    def _cancel_consumers_if_requested(self):
-        provider_remove_events = self._pending_remove_providers.items()
-        self._pending_remove_providers = {}
-
-        for provider, removed_event in provider_remove_events:
-            consumer = self._consumers.pop(provider)
-
-            _log.debug('cancelling consumer [%s]: %s', provider, consumer)
-            consumer.cancel()
-            removed_event.send()
-
-    @property
-    def connection(self):
-        """ Provide the connection parameters for kombu's ConsumerMixin.
-
-        The `Connection` object is a declaration of connection parameters
-        that is lazily evaluated. It doesn't represent an established
-        connection to the broker at this point.
-        """
-        heartbeat = self.container.config.get(
-            HEARTBEAT_CONFIG_KEY, DEFAULT_HEARTBEAT
-        )
-        transport_options = self.container.config.get(
-            TRANSPORT_OPTIONS_CONFIG_KEY, DEFAULT_TRANSPORT_OPTIONS
-        )
-        ssl = self.container.config.get(AMQP_SSL_CONFIG_KEY)
-        conn = Connection(self.amqp_uri,
-                          transport_options=transport_options,
-                          heartbeat=heartbeat,
-                          ssl=ssl
-                          )
-
-        return conn
-
-    def handle_message(self, provider, body, message):
-        ident = u"{}.handle_message[{}]".format(
-            type(provider).__name__, message.delivery_info['routing_key']
-        )
-        self.container.spawn_managed_thread(
-            partial(provider.handle_message, body, message), identifier=ident
-        )
-
-    def get_consumers(self, consumer_cls, channel):
-        """ Kombu callback to set up consumers.
-
-        Called after any (re)connection to the broker.
-        """
-        _log.debug('setting up consumers %s', self)
-
-        for provider in self._providers:
-            callbacks = [partial(self.handle_message, provider)]
-
-            consumer = consumer_cls(
-                queues=[provider.queue],
-                callbacks=callbacks,
-                accept=self.accept
-            )
-            consumer.qos(prefetch_count=self.prefetch_count)
-
-            self._consumers[provider] = consumer
-
-        return self._consumers.values()
-
-    def on_iteration(self):
-        """ Kombu callback for each `drain_events` loop iteration."""
-        self._cancel_consumers_if_requested()
-
-        if len(self._consumers) == 0:
-            _log.debug('requesting stop after iteration')
-            self.should_stop = True
-
-    def on_connection_error(self, exc, interval):
-        _log.warning(
-            "Error connecting to broker at {} ({}).\n"
-            "Retrying in {} seconds.".format(self.amqp_uri, exc, interval))
-
-    def on_consume_ready(self, connection, channel, consumers, **kwargs):
-        """ Kombu callback when consumers are ready to accept messages.
-
-        Called after any (re)connection to the broker.
-        """
-        if not self._consumers_ready.ready():
-            _log.debug('consumer started %s', self)
-            self._consumers_ready.send(None)
-
-
-class Consumer(Entrypoint, HeaderDecoder):
-
-    queue_consumer = QueueConsumer()
-
-    def __init__(self, queue, requeue_on_error=False, **kwargs):
->>>>>>> 33ca58f4
         """
         Decorates a method as a message consumer.
 
@@ -372,8 +169,6 @@
         config = self.container.config
 
         ssl = config.get(AMQP_SSL_CONFIG_KEY)
-
-        verify_amqp_uri(self.amqp_uri, ssl=ssl)
 
         heartbeat = self.consumer_options.pop(
             'heartbeat', config.get(HEARTBEAT_CONFIG_KEY, DEFAULT_HEARTBEAT)
