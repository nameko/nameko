--- conflicted
+++ resolved
@@ -18,11 +18,7 @@
 
 from nameko.dependencies import (
     InjectionProvider, EntrypointProvider, entrypoint, injection,
-<<<<<<< HEAD
-    DependencyFactory, DependencyProvider, dependency)
-=======
-    DependencyFactory, SharedDependency)
->>>>>>> c68b580f
+    SharedDependency, DependencyFactory, dependency)
 
 _log = getLogger(__name__)
 
@@ -219,26 +215,12 @@
     pass
 
 
-<<<<<<< HEAD
-class QueueConsumer(DependencyProvider, ConsumerMixin):
+class QueueConsumer(SharedDependency, ConsumerMixin):
     def __init__(self):
+        super(QueueConsumer, self).__init__()
         self._connection = None
-        """
-        self._amqp_uri = amqp_uri
-        self._prefetch_count = prefetch_count
-        """
-        self._registry = []
-=======
-class QueueConsumer(SharedDependency, ConsumerMixin):
-    def __init__(self, container):
-        super(QueueConsumer, self).__init__(container)
-
-        self._connection = None
-        self._amqp_uri = container.config[AMQP_URI_CONFIG_KEY]
-        self._prefetch_count = container.max_workers
 
         self._consumers = {}
->>>>>>> c68b580f
 
         self._pending_messages = set()
         self._pending_ack_messages = []
