from collections import namedtuple
from copy import deepcopy

import kombu.serialization

from nameko import config
from nameko.constants import (
    ACCEPT_CONFIG_KEY, DEFAULT_SERIALIZER, SERIALIZER_CONFIG_KEY,
    SERIALIZERS_CONFIG_KEY
)
from nameko.exceptions import ConfigurationError
from nameko.utils import import_from_path


<<<<<<< HEAD
def setup():
=======
SerializationConfig = namedtuple("SerializationConfig", 'serializer accept')


def setup(config):
>>>>>>> a8e910af

    serializers = deepcopy(config.get(SERIALIZERS_CONFIG_KEY, {}))
    for name, kwargs in serializers.items():
        encoder = import_from_path(kwargs.pop('encoder'))
        decoder = import_from_path(kwargs.pop('decoder'))
        kombu.serialization.register(
            name, encoder=encoder, decoder=decoder, **kwargs)

    serializer = config.get(SERIALIZER_CONFIG_KEY, DEFAULT_SERIALIZER)

    accept = config.get(ACCEPT_CONFIG_KEY, [serializer])

    for name in [serializer] + accept:
        try:
            kombu.serialization.registry.name_to_type[name]
        except KeyError:
            raise ConfigurationError(
                'Please register a serializer for "{}" format'.format(name))

    return SerializationConfig(serializer, accept)<|MERGE_RESOLUTION|>--- conflicted
+++ resolved
@@ -12,14 +12,10 @@
 from nameko.utils import import_from_path
 
 
-<<<<<<< HEAD
-def setup():
-=======
 SerializationConfig = namedtuple("SerializationConfig", 'serializer accept')
 
 
-def setup(config):
->>>>>>> a8e910af
+def setup():
 
     serializers = deepcopy(config.get(SERIALIZERS_CONFIG_KEY, {}))
     for name, kwargs in serializers.items():
