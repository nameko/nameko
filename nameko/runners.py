--- conflicted
+++ resolved
@@ -90,8 +90,13 @@
     def wait(self):
         """ Wait for all running containers to stop.
         """
-<<<<<<< HEAD
-        SpawningProxy(self.containers).wait()
+        try:
+            SpawningProxy(self.containers, abort_on_error=True).wait()
+        except Exception as e:
+            # If a single container failed, stop its peers and re-raise the
+            # exception
+            self.stop()
+            raise e
 
 
 @contextmanager
@@ -154,13 +159,4 @@
     if kill_on_exit:
         runner.kill(Exception('killed by contextual service runner'))
     else:
-        runner.stop()
-=======
-        try:
-            SpawningProxy(self.containers, abort_on_error=True).wait()
-        except Exception as e:
-            # If a single container failed, stop its peers and re-raise the
-            # exception
-            self.stop()
-            raise e
->>>>>>> a4f87f25
+        runner.stop()