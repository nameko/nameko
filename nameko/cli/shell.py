import code
import os
import sys
from types import ModuleType

from nameko import config
from nameko.constants import AMQP_URI_CONFIG_KEY
from nameko.standalone.events import event_dispatcher
from nameko.standalone.rpc import ClusterRpcClient

from .commands import Shell


class ShellRunner(object):

    def __init__(self, banner, local):
        self.banner = banner
        self.local = local

    def bpython(self):
        import bpython  # pylint: disable=E0401
        bpython.embed(banner=self.banner, locals_=self.local)

    def ipython(self):
        from IPython import embed  # pylint: disable=E0401
        embed(banner1=self.banner, user_ns=self.local)

    def plain(self):
        code.interact(banner=self.banner, local=self.local)

    def start_shell(self, name):
        available_shells = [name] if name else Shell.SHELLS

        # Support the regular Python interpreter startup script if someone
        # is using it.
        startup = os.environ.get('PYTHONSTARTUP')
        if startup and os.path.isfile(startup):
            with open(startup, 'r') as f:
                eval(compile(f.read(), startup, 'exec'), self.local)
            del os.environ['PYTHONSTARTUP']

        for name in available_shells:
            try:
                return getattr(self, name)()
            except ImportError:
                pass
        self.plain()


def make_nameko_helper():
    """Create a fake module that provides some convenient access to nameko
    standalone functionality for interactive shell usage.
    """
    module = ModuleType('nameko')
    module.__doc__ = """Nameko shell helper for making rpc calls and dispatching
events.

Usage:
    >>> n.rpc.service.method()
    "reply"

    >>> n.dispatch_event('service', 'event_type', 'event_data')
"""
<<<<<<< HEAD
    proxy = ClusterRpcProxy()
    module.rpc = proxy.start()
    module.dispatch_event = event_dispatcher()
=======
    client = ClusterRpcClient(config)
    module.rpc = client.start()
    module.dispatch_event = event_dispatcher(config)
>>>>>>> a8e910af
    module.config = config
    module.disconnect = client.stop
    return module


def main(args):

    if AMQP_URI_CONFIG_KEY not in config:
        config.update({AMQP_URI_CONFIG_KEY: args.broker})
        broker_from = ""
    else:
        broker_from = " (from --config)"

    banner = 'Nameko Python %s shell on %s\nBroker: %s%s' % (
        sys.version,
        sys.platform,
        config[AMQP_URI_CONFIG_KEY],
        broker_from
    )

    ctx = {}
    ctx['n'] = make_nameko_helper()

    runner = ShellRunner(banner, ctx)
    runner.start_shell(name=args.interface)<|MERGE_RESOLUTION|>--- conflicted
+++ resolved
@@ -61,15 +61,9 @@
 
     >>> n.dispatch_event('service', 'event_type', 'event_data')
 """
-<<<<<<< HEAD
-    proxy = ClusterRpcProxy()
-    module.rpc = proxy.start()
+    client = ClusterRpcClient()
+    module.rpc = client.start()
     module.dispatch_event = event_dispatcher()
-=======
-    client = ClusterRpcClient(config)
-    module.rpc = client.start()
-    module.dispatch_event = event_dispatcher(config)
->>>>>>> a8e910af
     module.config = config
     module.disconnect = client.stop
     return module
