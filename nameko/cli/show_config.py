--- conflicted
+++ resolved
@@ -4,13 +4,6 @@
 
 from nameko import config
 
-<<<<<<< HEAD
-=======
-def main(args):
-
-    with open(args.config) as fle:
-        config = yaml.unsafe_load(fle)
->>>>>>> c85a3777
 
 def main(args):
-    print(yaml.dump(config.data, default_flow_style=False))+    print(yaml.dump(config.data))