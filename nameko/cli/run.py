--- conflicted
+++ resolved
@@ -1,13 +1,7 @@
 from __future__ import print_function
 
-<<<<<<< HEAD
 from nameko.concurrency import monkey_patch_if_enforced
-
 monkey_patch_if_enforced()  # noqa (code before rest of imports)
-=======
-import eventlet
-eventlet.monkey_patch()  # noqa (code before rest of imports)
->>>>>>> abc8f97d
 
 import errno
 import logging
@@ -24,28 +18,6 @@
 logger = logging.getLogger(__name__)
 
 
-<<<<<<< HEAD
-def run(services, backdoor_port=None):
-=======
-def setup_backdoor(runner, backdoor_port):
-    def _bad_call():
-        raise RuntimeError(
-            "This would kill your service, not close the backdoor. To exit, "
-            "use ctrl-c."
-        )
-
-    host, port = backdoor_port
-    socket = eventlet.listen((host, port))
-    # work around https://github.com/celery/kombu/issues/838
-    socket.settimeout(None)
-    gt = eventlet.spawn(
-        backdoor.backdoor_server,
-        socket,
-        locals={"runner": runner, "quit": _bad_call, "exit": _bad_call},
-    )
-    return socket, gt
-
-
 def run(service_modules, backdoor_port=None):
 
     if "." not in sys.path:
@@ -55,7 +27,6 @@
     for path in service_modules:
         services.extend(import_services(path))
 
->>>>>>> abc8f97d
     service_runner = ServiceRunner()
     for service_cls in services:
         service_runner.add_service(service_cls)
