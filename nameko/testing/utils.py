"""
Common testing utilities.
"""
from contextlib import contextmanager
from functools import partial
from urlparse import urlparse

import eventlet
from mock import Mock
from pyrabbit.api import Client
from pyrabbit.http import HTTPError


from nameko.containers import WorkerContextBase
from nameko.extensions import Entrypoint


def get_extension(container, extension_cls, **match_attrs):
    """ Inspect ``container.extensions`` and return the first item that is
    an instance of ``extension_cls``.

    Optionally also require that the instance has an attribute with a
    particular value as given in the ``match_attrs`` kwargs.
    """
    for ext in container.extensions:
        if isinstance(ext, extension_cls):
            if not match_attrs:
                return ext

<<<<<<< HEAD
            def has_attribute(name, value):
                return getattr(dep, name) == value

=======
            has_attribute = lambda name, value: getattr(ext, name) == value
>>>>>>> 1f0db3a2
            if all([has_attribute(name, value)
                    for name, value in match_attrs.items()]):
                return ext


def get_container(runner, service_cls):
    """ Inspect ``runner.containers`` and return the first item that is
    hosting an instance of ``service_cls``.
    """
    for container in runner.containers:
        if container.service_cls == service_cls:
            return container


@contextmanager
def wait_for_call(timeout, mock_method):
    """ Return a context manager that waits ``timeout`` seconds for
    ``mock_method`` to be called, yielding the mock if so.

    Raises an eventlet.TimeoutError if the method was not called within
    ``timeout``.
    """
    with eventlet.Timeout(timeout):
        while not mock_method.called:
            eventlet.sleep()
    yield mock_method


def wait_for_worker_idle(container, timeout=10):
    """ Blocks until ``container`` has no running workers.

    Raises an eventlet.TimeoutError if the workers did not complete within
    ``timeout`` seconds.
    """
    with eventlet.Timeout(timeout):
        container._worker_pool.waitall()


def assert_stops_raising(fn, exception_type=Exception, timeout=10,
                         interval=0.1):
    """Assert that ``fn`` returns succesfully within ``timeout``
       seconds, trying every ``interval`` seconds.

       If ``exception_type`` is provided, fail unless the exception thrown is
       an instance of ``exception_type``. If not specified, any
       `:class:`Exception` instance is allowed.
    """
    with eventlet.Timeout(timeout):
        while True:
            try:
                fn()
            except exception_type:
                pass
            else:
                return
            eventlet.sleep(interval)


@contextmanager
def as_context_manager(obj):
    """ Return a context manager that provides ``obj`` on enter.
    """
    yield obj


class AnyInstanceOf(object):

    def __init__(self, cls):
        self.cls = cls

    def __eq__(self, other):
        return isinstance(other, self.cls)

    def __ne__(self, other):
        try:
            return not isinstance(other, self.cls)
        except TypeError:
            return True

    def __repr__(self):
        obj = getattr(self.cls, '__name__', self.cls)
        return '<AnyInstanceOf-{}>'.format(obj)


ANY_PARTIAL = AnyInstanceOf(partial)


class DummyProvider(Entrypoint):
    def __init__(self, method_name=None):
        self.method_name = method_name


def worker_context_factory(*keys):
    class CustomWorkerContext(WorkerContextBase):
        context_keys = keys

        def __init__(self, container=None, service=None, entrypoint=None,
                     **kwargs):
            container_mock = Mock()
            container_mock.config = {}
            super(CustomWorkerContext, self).__init__(
                container or container_mock,
                service or Mock(),
                entrypoint or Mock(),
                **kwargs
            )

    return CustomWorkerContext


def get_rabbit_config(amqp_uri):
    conf = {'AMQP_URI': amqp_uri}

    uri = urlparse(amqp_uri)
    conf['vhost'] = uri.path[1:]
    conf['username'] = uri.username

    return conf


def get_rabbit_manager(rabbit_ctl_uri):
    uri = urlparse(rabbit_ctl_uri)
    host_port = '{0.hostname}:{0.port}'.format(uri)
    return Client(host_port, uri.username, uri.password)


def reset_rabbit_vhost(vhost, username, rabbit_manager):

    try:
        rabbit_manager.delete_vhost(vhost)
    except HTTPError as exc:
        if exc.status == 404:
            pass  # vhost does not exist
        else:
            raise
    rabbit_manager.create_vhost(vhost)
    rabbit_manager.set_vhost_permissions(vhost, username, '.*', '.*', '.*')


def get_rabbit_connections(vhost, rabbit_manager):

    connections = rabbit_manager.get_connections()
    if connections is not None:
        return [connection for connection in connections
                if connection['vhost'] == vhost]
    return []


def reset_rabbit_connections(vhost, rabbit_manager):

    for connection in get_rabbit_connections(vhost, rabbit_manager):
        try:
            rabbit_manager.delete_connection(connection['name'])
        except HTTPError as exc:
            if exc.status == 404:
                pass  # connection closed in a race
            else:
                raise<|MERGE_RESOLUTION|>--- conflicted
+++ resolved
@@ -27,13 +27,9 @@
             if not match_attrs:
                 return ext
 
-<<<<<<< HEAD
             def has_attribute(name, value):
-                return getattr(dep, name) == value
+                return getattr(ext, name) == value
 
-=======
-            has_attribute = lambda name, value: getattr(ext, name) == value
->>>>>>> 1f0db3a2
             if all([has_attribute(name, value)
                     for name, value in match_attrs.items()]):
                 return ext
