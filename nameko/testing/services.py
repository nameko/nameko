--- conflicted
+++ resolved
@@ -374,13 +374,8 @@
 
         container.start()
 
-<<<<<<< HEAD
-        with ServiceRpcProxy('conversions') as proxy:
-            proxy.cm_to_inches(100)
-=======
-        with ServiceRpcClient('conversions', config) as client:
+        with ServiceRpcClient('conversions') as client:
             client.cm_to_inches(100)
->>>>>>> a8e910af
 
         # assert that the dependency was called as expected
         mock_maths_rpc.divide.assert_called_once_with(100, 2.54)
@@ -399,13 +394,8 @@
 
         container.start()
 
-<<<<<<< HEAD
-        with ServiceRpcProxy('conversions') as proxy:
-            assert proxy.cm_to_inches(127) == 50.0
-=======
-        with ServiceRpcClient('conversions', config) as client:
+        with ServiceRpcClient('conversions') as client:
             assert client.cm_to_inches(127) == 50.0
->>>>>>> a8e910af
 
     """
     if set(dependencies).intersection(dependency_map):
