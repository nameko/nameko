--- conflicted
+++ resolved
@@ -118,43 +118,6 @@
     def destroy(vhost):
         rabbit_manager.delete_vhost(vhost)
 
-<<<<<<< HEAD
-@pytest.fixture
-def amqp_uri(rabbit_config):
-    from nameko.constants import AMQP_URI_CONFIG_KEY
-
-    return rabbit_config[AMQP_URI_CONFIG_KEY]
-
-
-@pytest.fixture
-def get_message_from_queue(amqp_uri):
-    from nameko.amqp import get_connection
-
-    def get(queue_name, ack=True, block=True, timeout=1, accept=None):
-        with get_connection(amqp_uri) as conn:
-            queue = conn.SimpleQueue(queue_name)
-
-            # queue doesn't allow passing of `accept` to its consumer,
-            # so we patch it on after instantiation
-            if accept is not None:
-                queue.consumer.accept = accept
-
-            message = queue.get(block=block, timeout=timeout)
-            if ack:
-                message.ack()
-            else:
-                message.requeue()
-            queue.close()
-        return message
-
-    return get
-
-
-@pytest.fixture
-def ensure_cleanup_order(request):
-    """ Ensure ``rabbit_config`` is invoked early if it's used by any fixture
-    in ``request``.
-=======
     pipeline = ResourcePipeline(create, destroy)
 
     with pipeline.run() as vhosts:
@@ -184,9 +147,15 @@
         yield conf
 
 
+@pytest.fixture
+def amqp_uri(rabbit_config):
+    from nameko.constants import AMQP_URI_CONFIG_KEY
+
+    return rabbit_config[AMQP_URI_CONFIG_KEY]
+
+
 @pytest.yield_fixture(autouse=True)
 def fast_teardown(request):
->>>>>>> a6d2f84c
     """
     This fixture fixes the order of the `container_factory`, `runner_factory`
     and `rabbit_config` fixtures to get the fastest possible teardown of tests
@@ -266,6 +235,30 @@
     # explicitly killed when their container stops.
     for consumer in consumers:
         consumer.should_stop = True
+
+
+@pytest.fixture
+def get_message_from_queue(amqp_uri):
+    from nameko.amqp import get_connection
+
+    def get(queue_name, ack=True, block=True, timeout=1, accept=None):
+        with get_connection(amqp_uri) as conn:
+            queue = conn.SimpleQueue(queue_name)
+
+            # queue doesn't allow passing of `accept` to its consumer,
+            # so we patch it on after instantiation
+            if accept is not None:
+                queue.consumer.accept = accept
+
+            message = queue.get(block=block, timeout=timeout)
+            if ack:
+                message.ack()
+            else:
+                message.requeue()
+            queue.close()
+        return message
+
+    return get
 
 
 @pytest.yield_fixture
