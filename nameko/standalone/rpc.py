from __future__ import absolute_import

import logging
import socket

from amqp.exceptions import ConnectionError
from kombu import Connection
from kombu.common import maybe_declare
from kombu.messaging import Consumer

from nameko import serialization
from nameko.amqp import verify_amqp_uri
<<<<<<< HEAD
from nameko.constants import (
    AMQP_SSL_CONFIG_KEY, AMQP_URI_CONFIG_KEY, DEFAULT_SERIALIZER,
    SERIALIZER_CONFIG_KEY
)
=======
from nameko.constants import AMQP_URI_CONFIG_KEY
>>>>>>> 22e8f757
from nameko.containers import WorkerContext
from nameko.exceptions import RpcTimeout
from nameko.extensions import Entrypoint
from nameko.rpc import ReplyListener, ServiceProxy


_logger = logging.getLogger(__name__)


class ConsumeEvent(object):
    """ Event for the RPC consumer with the same interface as eventlet.Event.
    """
    exception = None

    def __init__(self, queue_consumer, correlation_id):
        self.correlation_id = correlation_id
        self.queue_consumer = queue_consumer

    def send(self, body):
        self.body = body

    def send_exception(self, exc):
        self.exception = exc

    def wait(self):
        """ Makes a blocking call to its queue_consumer until the message
        with the given correlation_id has been processed.

        By the time the blocking call exits, self.send() will have been called
        with the body of the received message
        (see :meth:`~nameko.rpc.ReplyListener.handle_message`).

        Exceptions are raised directly.
        """
        # disconnected before starting to wait
        if self.exception:
            raise self.exception

        if self.queue_consumer.stopped:
            raise RuntimeError(
                "This consumer has been stopped, and can no longer be used"
            )
        if self.queue_consumer.connection.connected is False:
            # we can't just reconnect here. the consumer (and its exclusive,
            # auto-delete reply queue) must be re-established _before_ sending
            # any request, otherwise the reply queue may not exist when the
            # response is published.
            raise RuntimeError(
                "This consumer has been disconnected, and can no longer "
                "be used"
            )

        try:
            self.queue_consumer.get_message(self.correlation_id)
        except socket.error as exc:
            self.exception = exc

        # disconnected while waiting
        if self.exception:
            raise self.exception
        return self.body


class PollingQueueConsumer(object):
    """ Implements a minimum interface of the
    :class:`~messaging.QueueConsumer`. Instead of processing messages in a
    separate thread it provides a polling method to block until a message with
    the same correlation ID of the RPC-proxy call arrives.
    """
    consumer = None

    def __init__(self, timeout=None):
        self.stopped = True
        self.timeout = timeout
        self.replies = {}

    def _setup_consumer(self):
        if self.consumer is not None:
            try:
                self.consumer.cancel()
            except (socket.error, IOError):  # pragma: no cover
                # On some systems (e.g. os x) we need to explicitly cancel the
                # consumer here. However, e.g. on ubuntu 14.04, the
                # disconnection has already closed the socket. We try to
                # cancel, and ignore any socket errors.
                # If the socket has been closed, an IOError is raised, ignore
                # it and assume the consumer is already cancelled.
                pass

        channel = self.connection.channel()
        # queue.bind returns a bound copy
        self.queue = self.queue.bind(channel)
        maybe_declare(self.queue, channel)
        consumer = Consumer(
            channel, queues=[self.queue], accept=self.accept, no_ack=False)
        consumer.callbacks = [self.on_message]
        consumer.consume()
        self.consumer = consumer

    def register_provider(self, provider):
        self.provider = provider

        self.serializer, self.accept = serialization.setup(
            provider.container.config)

        amqp_uri = provider.container.config[AMQP_URI_CONFIG_KEY]
        ssl = provider.container.config.get(AMQP_SSL_CONFIG_KEY)
        verify_amqp_uri(amqp_uri, ssl=ssl)
        self.connection = Connection(amqp_uri, ssl=ssl)

        self.queue = provider.queue
        self._setup_consumer()
        self.stopped = False

    def unregister_provider(self, provider):
        self.connection.close()
        self.stopped = True

    def ack_message(self, msg):
        msg.ack()

    def on_message(self, body, message):
        msg_correlation_id = message.properties.get('correlation_id')
        if msg_correlation_id not in self.provider._reply_events:
            _logger.debug(
                "Unknown correlation id: %s", msg_correlation_id)

        self.replies[msg_correlation_id] = (body, message)

    def get_message(self, correlation_id):

        try:
            while correlation_id not in self.replies:
                self.consumer.connection.drain_events(
                    timeout=self.timeout
                )

            body, message = self.replies.pop(correlation_id)
            self.provider.handle_message(body, message)

        except socket.timeout:
            # TODO: this conflates an rpc timeout with a socket read timeout.
            # a better rpc proxy implementation would recover from a socket
            # timeout if the rpc timeout had not yet been reached
            timeout_error = RpcTimeout(self.timeout)
            event = self.provider._reply_events.pop(correlation_id)
            event.send_exception(timeout_error)

            # timeout is implemented using socket timeout, so when it
            # fires the connection is closed and must be re-established
            self._setup_consumer()

        except (IOError, ConnectionError) as exc:
            # in case this was a temporary error, attempt to reconnect
            # and try again. if we fail to reconnect, the error will bubble
            self._setup_consumer()
            self.get_message(correlation_id)

        except KeyboardInterrupt as exc:
            event = self.provider._reply_events.pop(correlation_id)
            event.send_exception(exc)
            # exception may have killed the connection
            self._setup_consumer()


class SingleThreadedReplyListener(ReplyListener):
    """ A ReplyListener which uses a custom queue consumer and ConsumeEvent.
    """
    queue_consumer = None

    def __init__(self, timeout=None):
        self.queue_consumer = PollingQueueConsumer(timeout=timeout)
        super(SingleThreadedReplyListener, self).__init__()

    def get_reply_event(self, correlation_id):
        reply_event = ConsumeEvent(self.queue_consumer, correlation_id)
        self._reply_events[correlation_id] = reply_event
        return reply_event


class StandaloneProxyBase(object):
    class ServiceContainer(object):
        """ Implements a minimum interface of the
        :class:`~containers.ServiceContainer` to be used by the subclasses
        and rpc imports in this module.
        """
        service_name = "standalone_rpc_proxy"

        def __init__(self, config):
            self.config = config
            self.shared_extensions = {}

    class Dummy(Entrypoint):
        method_name = "call"

    _proxy = None

    def __init__(
        self, config, context_data=None, timeout=None,
        reply_listener_cls=SingleThreadedReplyListener
    ):
        container = self.ServiceContainer(config)

        self._worker_ctx = WorkerContext(
            container, service=None, entrypoint=self.Dummy,
            data=context_data)
        self._reply_listener = reply_listener_cls(
            timeout=timeout).bind(container)

    def __enter__(self):
        return self.start()

    def __exit__(self, tpe, value, traceback):
        self.stop()

    def start(self):
        self._reply_listener.setup()
        return self._proxy

    def stop(self):
        self._reply_listener.stop()


class ServiceRpcProxy(StandaloneProxyBase):
    """
    A single-threaded RPC proxy to a named service. Method calls on the
    proxy are converted into RPC calls to the service, with responses
    returned directly.

    Enables services not hosted by nameko to make RPC requests to a nameko
    cluster. It is commonly used as a context manager but may also be manually
    started and stopped.

    *Usage*

    As a context manager::

        with ServiceRpcProxy('targetservice', config) as proxy:
            proxy.method()

    The equivalent call, manually starting and stopping::

        targetservice_proxy = ServiceRpcProxy('targetservice', config)
        proxy = targetservice_proxy.start()
        proxy.method()
        targetservice_proxy.stop()

    If you call ``start()`` you must eventually call ``stop()`` to close the
    connection to the broker.

    You may also supply ``context_data``, a dictionary of data to be
    serialised into the AMQP message headers, and specify custom worker
    context class to serialise them.
    """
    def __init__(self, service_name, *args, **kwargs):
        super(ServiceRpcProxy, self).__init__(*args, **kwargs)
        self._proxy = ServiceProxy(
            self._worker_ctx, service_name, self._reply_listener)


class ClusterProxy(object):
    """
    A single-threaded RPC proxy to a cluster of services. Individual services
    are accessed via attributes, which return service proxies. Method calls on
    the proxies are converted into RPC calls to the service, with responses
    returned directly.

    Enables services not hosted by nameko to make RPC requests to a nameko
    cluster. It is commonly used as a context manager but may also be manually
    started and stopped.

    This is similar to the service proxy, but may be uses a single reply queue
    for calls to all services, where a collection of service proxies would have
    one reply queue per proxy.

    *Usage*

    As a context manager::

        with ClusterRpcProxy(config) as proxy:
            proxy.service.method()
            proxy.other_service.method()

    The equivalent call, manually starting and stopping::

        proxy = ClusterRpcProxy(config)
        proxy = proxy.start()
        proxy.targetservice.method()
        proxy.other_service.method()
        proxy.stop()

    If you call ``start()`` you must eventually call ``stop()`` to close the
    connection to the broker.

    You may also supply ``context_data``, a dictionary of data to be
    serialised into the AMQP message headers, and specify custom worker
    context class to serialise them.

    When the name of the service is not legal in Python, you can also
    use a dict-like syntax::

        with ClusterRpcProxy(config) as proxy:
            proxy['service-name'].method()
            proxy['other-service'].method()

    """
    def __init__(self, worker_ctx, reply_listener):
        self._worker_ctx = worker_ctx
        self._reply_listener = reply_listener

        self._proxies = {}

    def __getattr__(self, name):
        if name not in self._proxies:
            self._proxies[name] = ServiceProxy(
                self._worker_ctx, name, self._reply_listener)
        return self._proxies[name]

    def __getitem__(self, name):
        """Enable dict-like access on the proxy. """
        return getattr(self, name)


class ClusterRpcProxy(StandaloneProxyBase):
    def __init__(self, *args, **kwargs):
        super(ClusterRpcProxy, self).__init__(*args, **kwargs)
        self._proxy = ClusterProxy(self._worker_ctx, self._reply_listener)<|MERGE_RESOLUTION|>--- conflicted
+++ resolved
@@ -10,14 +10,7 @@
 
 from nameko import serialization
 from nameko.amqp import verify_amqp_uri
-<<<<<<< HEAD
-from nameko.constants import (
-    AMQP_SSL_CONFIG_KEY, AMQP_URI_CONFIG_KEY, DEFAULT_SERIALIZER,
-    SERIALIZER_CONFIG_KEY
-)
-=======
-from nameko.constants import AMQP_URI_CONFIG_KEY
->>>>>>> 22e8f757
+from nameko.constants import AMQP_SSL_CONFIG_KEY, AMQP_URI_CONFIG_KEY
 from nameko.containers import WorkerContext
 from nameko.exceptions import RpcTimeout
 from nameko.extensions import Entrypoint
