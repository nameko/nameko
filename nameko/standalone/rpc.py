from __future__ import absolute_import

import logging
import socket

from amqp.exceptions import ConnectionError
from kombu import Connection
from kombu.common import maybe_declare
from kombu.messaging import Consumer

from nameko.amqp import verify_amqp_uri
from nameko.constants import (
<<<<<<< HEAD
    AMQP_URI_CONFIG_KEY, DEFAULT_SERIALIZER, SERIALIZER_CONFIG_KEY,
    AMQP_SSL_CONFIG_KEY)
=======
    AMQP_URI_CONFIG_KEY, DEFAULT_SERIALIZER, SERIALIZER_CONFIG_KEY
)
>>>>>>> 286d141a
from nameko.containers import WorkerContext
from nameko.exceptions import RpcConnectionError, RpcTimeout
from nameko.extensions import Entrypoint
from nameko.rpc import ReplyListener, ServiceProxy


_logger = logging.getLogger(__name__)


class ConsumeEvent(object):
    """ Event for the RPC consumer with the same interface as eventlet.Event.
    """
    exception = None

    def __init__(self, queue_consumer, correlation_id):
        self.correlation_id = correlation_id
        self.queue_consumer = queue_consumer

    def send(self, body):
        self.body = body

    def send_exception(self, exc):
        self.exception = exc

    def wait(self):
        """ Makes a blocking call to its queue_consumer until the message
        with the given correlation_id has been processed.

        By the time the blocking call exits, self.send() will have been called
        with the body of the received message
        (see :meth:`~nameko.rpc.ReplyListener.handle_message`).

        Exceptions are raised directly.
        """
        # disconnected before starting to wait
        if self.exception:
            raise self.exception

        if self.queue_consumer.stopped:
            raise RuntimeError(
                "This consumer has been stopped, and can no longer be used"
            )
        if self.queue_consumer.connection.connected is False:
            # we can't just reconnect here. the consumer (and its exclusive,
            # auto-delete reply queue) must be re-established _before_ sending
            # any request, otherwise the reply queue may not exist when the
            # response is published.
            raise RuntimeError(
                "This consumer has been disconnected, and can no longer "
                "be used"
            )

        self.queue_consumer.get_message(self.correlation_id)

        # disconnected while waiting
        if self.exception:
            raise self.exception
        return self.body


class PollingQueueConsumer(object):
    """ Implements a minimum interface of the
    :class:`~messaging.QueueConsumer`. Instead of processing messages in a
    separate thread it provides a polling method to block until a message with
    the same correlation ID of the RPC-proxy call arrives.
    """
    consumer = None

    def __init__(self, timeout=None):
        self.stopped = True
        self.timeout = timeout
        self.replies = {}

    def _setup_consumer(self):
        if self.consumer is not None:
            try:
                self.consumer.cancel()
            except (socket.error, IOError):  # pragma: no cover
                # On some systems (e.g. os x) we need to explicitly cancel the
                # consumer here. However, e.g. on ubuntu 14.04, the
                # disconnection has already closed the socket. We try to
                # cancel, and ignore any socket errors.
                # If the socket has been closed, an IOError is raised, ignore
                # it and assume the consumer is already cancelled.
                pass

        channel = self.connection.channel()
        # queue.bind returns a bound copy
        self.queue = self.queue.bind(channel)
        maybe_declare(self.queue, channel)
        consumer = Consumer(
            channel, queues=[self.queue], accept=self.accept, no_ack=False)
        consumer.callbacks = [self.on_message]
        consumer.consume()
        self.consumer = consumer

    def register_provider(self, provider):
        self.provider = provider

        self.serializer = provider.container.config.get(
            SERIALIZER_CONFIG_KEY, DEFAULT_SERIALIZER)
        self.accept = [self.serializer]

        amqp_uri = provider.container.config[AMQP_URI_CONFIG_KEY]
        ssl = provider.container.config.get(AMQP_SSL_CONFIG_KEY)
        verify_amqp_uri(amqp_uri, ssl=ssl)
        self.connection = Connection(amqp_uri, ssl=ssl)

        self.queue = provider.queue
        self._setup_consumer()
        self.stopped = False

    def unregister_provider(self, provider):
        self.connection.close()
        self.stopped = True

    def ack_message(self, msg):
        msg.ack()

    def on_message(self, body, message):
        msg_correlation_id = message.properties.get('correlation_id')
        if msg_correlation_id not in self.provider._reply_events:
            _logger.debug(
                "Unknown correlation id: %s", msg_correlation_id)

        self.replies[msg_correlation_id] = (body, message)

    def get_message(self, correlation_id):

        try:
            while correlation_id not in self.replies:
                self.consumer.channel.connection.client.drain_events(
                    timeout=self.timeout
                )

            body, message = self.replies.pop(correlation_id)
            self.provider.handle_message(body, message)

        except socket.timeout:
            timeout_error = RpcTimeout(self.timeout)
            event = self.provider._reply_events.pop(correlation_id)
            event.send_exception(timeout_error)

            # timeout is implemented using socket timeout, so when it
            # fires the connection is closed, causing the reply queue
            # to be deleted
            self._setup_consumer()

        except (IOError, ConnectionError) as exc:
            for event in self.provider._reply_events.values():
                rpc_connection_error = RpcConnectionError(
                    'Disconnected while waiting for reply: %s', exc)
                event.send_exception(rpc_connection_error)
            self.provider._reply_events.clear()
            # In case this was a temporary error, attempt to reconnect. If
            # we fail, the connection error will bubble.
            self._setup_consumer()

        except KeyboardInterrupt as exc:
            event = self.provider._reply_events.pop(correlation_id)
            event.send_exception(exc)
            # exception may have killed the connection
            self._setup_consumer()


class SingleThreadedReplyListener(ReplyListener):
    """ A ReplyListener which uses a custom queue consumer and ConsumeEvent.
    """
    queue_consumer = None

    def __init__(self, timeout=None):
        self.queue_consumer = PollingQueueConsumer(timeout=timeout)
        super(SingleThreadedReplyListener, self).__init__()

    def get_reply_event(self, correlation_id):
        reply_event = ConsumeEvent(self.queue_consumer, correlation_id)
        self._reply_events[correlation_id] = reply_event
        return reply_event


class StandaloneProxyBase(object):
    class ServiceContainer(object):
        """ Implements a minimum interface of the
        :class:`~containers.ServiceContainer` to be used by the subclasses
        and rpc imports in this module.
        """
        service_name = "standalone_rpc_proxy"

        def __init__(self, config):
            self.config = config
            self.shared_extensions = {}

    class Dummy(Entrypoint):
        method_name = "call"

    _proxy = None

    def __init__(
        self, config, context_data=None, timeout=None,
        reply_listener_cls=SingleThreadedReplyListener
    ):
        container = self.ServiceContainer(config)

        self._worker_ctx = WorkerContext(
            container, service=None, entrypoint=self.Dummy,
            data=context_data)
        self._reply_listener = reply_listener_cls(
            timeout=timeout).bind(container)

    def __enter__(self):
        return self.start()

    def __exit__(self, tpe, value, traceback):
        self.stop()

    def start(self):
        self._reply_listener.setup()
        return self._proxy

    def stop(self):
        self._reply_listener.stop()


class ServiceRpcProxy(StandaloneProxyBase):
    """
    A single-threaded RPC proxy to a named service. Method calls on the
    proxy are converted into RPC calls to the service, with responses
    returned directly.

    Enables services not hosted by nameko to make RPC requests to a nameko
    cluster. It is commonly used as a context manager but may also be manually
    started and stopped.

    *Usage*

    As a context manager::

        with ServiceRpcProxy('targetservice', config) as proxy:
            proxy.method()

    The equivalent call, manually starting and stopping::

        targetservice_proxy = ServiceRpcProxy('targetservice', config)
        proxy = targetservice_proxy.start()
        proxy.method()
        targetservice_proxy.stop()

    If you call ``start()`` you must eventually call ``stop()`` to close the
    connection to the broker.

    You may also supply ``context_data``, a dictionary of data to be
    serialised into the AMQP message headers, and specify custom worker
    context class to serialise them.
    """
    def __init__(self, service_name, *args, **kwargs):
        super(ServiceRpcProxy, self).__init__(*args, **kwargs)
        self._proxy = ServiceProxy(
            self._worker_ctx, service_name, self._reply_listener)


class ClusterProxy(object):
    """
    A single-threaded RPC proxy to a cluster of services. Individual services
    are accessed via attributes, which return service proxies. Method calls on
    the proxies are converted into RPC calls to the service, with responses
    returned directly.

    Enables services not hosted by nameko to make RPC requests to a nameko
    cluster. It is commonly used as a context manager but may also be manually
    started and stopped.

    This is similar to the service proxy, but may be uses a single reply queue
    for calls to all services, where a collection of service proxies would have
    one reply queue per proxy.

    *Usage*

    As a context manager::

        with ClusterRpcProxy(config) as proxy:
            proxy.service.method()
            proxy.other_service.method()

    The equivalent call, manually starting and stopping::

        proxy = ClusterRpcProxy(config)
        proxy = proxy.start()
        proxy.targetservice.method()
        proxy.other_service.method()
        proxy.stop()

    If you call ``start()`` you must eventually call ``stop()`` to close the
    connection to the broker.

    You may also supply ``context_data``, a dictionary of data to be
    serialised into the AMQP message headers, and specify custom worker
    context class to serialise them.

    When the name of the service is not legal in Python, you can also
    use a dict-like syntax::

        with ClusterRpcProxy(config) as proxy:
            proxy['service-name'].method()
            proxy['other-service'].method()

    """
    def __init__(self, worker_ctx, reply_listener):
        self._worker_ctx = worker_ctx
        self._reply_listener = reply_listener

        self._proxies = {}

    def __getattr__(self, name):
        if name not in self._proxies:
            self._proxies[name] = ServiceProxy(
                self._worker_ctx, name, self._reply_listener)
        return self._proxies[name]

    def __getitem__(self, name):
        """Enable dict-like access on the proxy. """
        return getattr(self, name)


class ClusterRpcProxy(StandaloneProxyBase):
    def __init__(self, *args, **kwargs):
        super(ClusterRpcProxy, self).__init__(*args, **kwargs)
        self._proxy = ClusterProxy(self._worker_ctx, self._reply_listener)<|MERGE_RESOLUTION|>--- conflicted
+++ resolved
@@ -10,13 +10,9 @@
 
 from nameko.amqp import verify_amqp_uri
 from nameko.constants import (
-<<<<<<< HEAD
     AMQP_URI_CONFIG_KEY, DEFAULT_SERIALIZER, SERIALIZER_CONFIG_KEY,
-    AMQP_SSL_CONFIG_KEY)
-=======
-    AMQP_URI_CONFIG_KEY, DEFAULT_SERIALIZER, SERIALIZER_CONFIG_KEY
+    AMQP_SSL_CONFIG_KEY
 )
->>>>>>> 286d141a
 from nameko.containers import WorkerContext
 from nameko.exceptions import RpcConnectionError, RpcTimeout
 from nameko.extensions import Entrypoint
