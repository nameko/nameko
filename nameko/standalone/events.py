from kombu import Exchange

<<<<<<< HEAD
from nameko.amqp import get_connection, get_producer, UndeliverableMessage
from nameko.constants import (
    DEFAULT_RETRY_POLICY, DEFAULT_SERIALIZER, SERIALIZER_CONFIG_KEY,
    AMQP_SSL_CONFIG_KEY)
=======
from nameko.amqp.publish import Publisher
from nameko.constants import DEFAULT_SERIALIZER, SERIALIZER_CONFIG_KEY
>>>>>>> 286d141a
from nameko.messaging import AMQP_URI_CONFIG_KEY, PERSISTENT


def get_event_exchange(service_name):
    """ Get an exchange for ``service_name`` events.
    """
    exchange_name = "{}.events".format(service_name)
    exchange = Exchange(
        exchange_name, type='topic', durable=True, auto_delete=True,
        delivery_mode=PERSISTENT)

    return exchange


def event_dispatcher(nameko_config, **kwargs):
    """ Return a function that dispatches nameko events.
    """
    amqp_uri = nameko_config[AMQP_URI_CONFIG_KEY]

    serializer = kwargs.pop(
        'serializer',
        nameko_config.get(
            SERIALIZER_CONFIG_KEY, DEFAULT_SERIALIZER
        )
    )

    # TODO: standalone event dispatcher should accept context event_data
    # and insert a call id

    publisher = Publisher(amqp_uri, serializer=serializer, **kwargs)

    def dispatch(service_name, event_type, event_data):
        """ Dispatch an event claiming to originate from `service_name` with
        the given `event_type` and `event_data`.
        """
<<<<<<< HEAD
        serializer = nameko_config.get(
            SERIALIZER_CONFIG_KEY, DEFAULT_SERIALIZER)
        ssl = nameko_config.get(AMQP_SSL_CONFIG_KEY)

        exchange = get_event_exchange(service_name)

        with get_connection(amqp_uri, ssl=ssl) as connection:
            exchange.maybe_bind(connection)  # TODO: reqd? maybe_declare?
            with get_producer(amqp_uri, use_confirms) as producer:
                msg = event_data
                routing_key = event_type
                producer.publish(
                    msg,
                    exchange=exchange,
                    serializer=serializer,
                    routing_key=routing_key,
                    retry=retry,
                    retry_policy=retry_policy,
                    mandatory=mandatory,
                    **kwargs)

                if mandatory:
                    if not use_confirms:
                        warnings.warn(
                            "Mandatory delivery was requested, but "
                            "unroutable messages cannot be detected without "
                            "publish confirms enabled."
                        )

                    try:
                        returned_messages = producer.channel.returned_messages
                        returned = returned_messages.get_nowait()
                    except queue.Empty:
                        pass
                    else:
                        raise UndeliverableMessage(returned)
=======
        exchange = get_event_exchange(service_name)

        publisher.publish(
            event_data,
            exchange=exchange,
            routing_key=event_type
        )
>>>>>>> 286d141a

    return dispatch<|MERGE_RESOLUTION|>--- conflicted
+++ resolved
@@ -1,14 +1,7 @@
 from kombu import Exchange
 
-<<<<<<< HEAD
-from nameko.amqp import get_connection, get_producer, UndeliverableMessage
-from nameko.constants import (
-    DEFAULT_RETRY_POLICY, DEFAULT_SERIALIZER, SERIALIZER_CONFIG_KEY,
-    AMQP_SSL_CONFIG_KEY)
-=======
 from nameko.amqp.publish import Publisher
 from nameko.constants import DEFAULT_SERIALIZER, SERIALIZER_CONFIG_KEY
->>>>>>> 286d141a
 from nameko.messaging import AMQP_URI_CONFIG_KEY, PERSISTENT
 
 
@@ -44,44 +37,6 @@
         """ Dispatch an event claiming to originate from `service_name` with
         the given `event_type` and `event_data`.
         """
-<<<<<<< HEAD
-        serializer = nameko_config.get(
-            SERIALIZER_CONFIG_KEY, DEFAULT_SERIALIZER)
-        ssl = nameko_config.get(AMQP_SSL_CONFIG_KEY)
-
-        exchange = get_event_exchange(service_name)
-
-        with get_connection(amqp_uri, ssl=ssl) as connection:
-            exchange.maybe_bind(connection)  # TODO: reqd? maybe_declare?
-            with get_producer(amqp_uri, use_confirms) as producer:
-                msg = event_data
-                routing_key = event_type
-                producer.publish(
-                    msg,
-                    exchange=exchange,
-                    serializer=serializer,
-                    routing_key=routing_key,
-                    retry=retry,
-                    retry_policy=retry_policy,
-                    mandatory=mandatory,
-                    **kwargs)
-
-                if mandatory:
-                    if not use_confirms:
-                        warnings.warn(
-                            "Mandatory delivery was requested, but "
-                            "unroutable messages cannot be detected without "
-                            "publish confirms enabled."
-                        )
-
-                    try:
-                        returned_messages = producer.channel.returned_messages
-                        returned = returned_messages.get_nowait()
-                    except queue.Empty:
-                        pass
-                    else:
-                        raise UndeliverableMessage(returned)
-=======
         exchange = get_event_exchange(service_name)
 
         publisher.publish(
@@ -89,6 +44,5 @@
             exchange=exchange,
             routing_key=event_type
         )
->>>>>>> 286d141a
 
     return dispatch