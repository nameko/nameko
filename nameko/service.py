from __future__ import absolute_import

from abc import ABCMeta, abstractproperty
from logging import getLogger

import eventlet
from eventlet.event import Event
from eventlet.greenpool import GreenPool
import greenlet

from nameko.dependencies import get_dependencies, DependencySet
from nameko.exceptions import RemoteError
from nameko.logging import log_time
from nameko.utils import SpawningProxy

_log = getLogger(__name__)


MAX_WOKERS_KEY = 'max_workers'
KILL_TIMEOUT = 3  # seconds

NAMEKO_DATA_KEYS = (
    'language',
    'user_id',
    'auth_token',
)


def get_service_name(service_cls):
    return getattr(service_cls, "name", service_cls.__name__.lower())


def log_worker_exception(worker_ctx, exc):
    if isinstance(exc, RemoteError):
        exc = "RemoteError"
    _log.error('error handling worker %s: %s', worker_ctx, exc, exc_info=True)


class WorkerContextBase(object):
    """ Abstract base class for a WorkerContext
    """
    __metaclass__ = ABCMeta

    def __init__(self, container, service, method_name, args=None, kwargs=None,
                 data=None):
        self.container = container
        self.config = container.config  # TODO: remove?
        self.service = service
        self.method_name = method_name
        self.args = args if args is not None else ()
        self.kwargs = kwargs if kwargs is not None else {}
        self.data = data if data is not None else {}

    @abstractproperty
    def data_keys(self):
        """ Return a tuple of keys describing data kept on this WorkerContext.
        """

    def __str__(self):
        cls_name = type(self).__name__
        service_name = self.container.service_name
        return '<{} {}.{} at 0x{:x}>'.format(
            cls_name, service_name, self.method_name, id(self))


class WorkerContext(WorkerContextBase):
    """ Default WorkerContext implementation
    """
    data_keys = NAMEKO_DATA_KEYS


class ManagedThreadContainer(object):
    def __init__(self):
        self._active_threads = set()
        self._died = Event()

    def stop(self):
        """ Stop the container gracefully.

        First all entrypoints are asked to ``stop()``.
        This ensures that no new worker threads are started.

        It is the providers' responsiblity to gracefully shut down when
        ``stop()`` is called on them and only return when they have stopped.

        After all entrypoints have stopped the container waits for any
        active workers to complete.

        After all active workers have stopped the container stops all
        injections.

        At this point there should be no more active threads. In case there
        are any active threads, they are killed by the container.
        """
        if self._died.ready():
            _log.debug('already stopped %s', self)
            return

        _log.debug('stopping %s', self)

        with log_time(_log.debug, 'stopped %s in %0.3f sec', self):
<<<<<<< HEAD
            self._handle_container_stop()
=======

            dependencies = self.dependencies

            # entrypoint deps have to be stopped before injection deps
            # to ensure that running workers can successfully complete
            dependencies.entrypoints.all.stop()

            # there might still be some running workers, which we have to
            # wait for to complete before we can stop injection dependencies
            self._worker_pool.waitall()

            # it should be safe now to stop any injection as there is no
            # active worker which could be using it
            dependencies.injections.all.stop()
>>>>>>> b2cc7c4a

            # finally, stop nested dependencies
            dependencies.nested.all.stop()

            # just in case there was a provider not taking care of it's worker
            self._kill_active_threads()

            self._died.send(None)

    def _handle_container_stop(self):
        return

    def kill(self, exc):
        """ Kill the container in a semi-graceful way.

        First all dependencies have a chance to kill themselves
        within a given time limit (``KILL_TIMEOUT``).

        To do so they must implement a ``kill(exc)`` method and take care
        of shutting down any resources when that method is called on them.

        After all the dependencies have been killed or ``KILL_TIMEOUT``
        has been reached, all remaining active threads, worker and
        managed ones, are explicitly killed by the container.

        The container dies with the given ``exc``.
        """
        if self._died.ready():
            _log.debug('already stopped %s', self)
            return

        self._handle_container_kill(exc)

        _log.info('killing container due to "%s"', exc)

        self._kill_active_threads()
        self._died.send_exception(exc)

    def _handle_container_kill(self, exc):
        return

    def _kill_active_threads(self):
        num_active_threads = len(self._active_threads)

        if num_active_threads:
            _log.warning('killing active threads (%s)', num_active_threads)
            for gt in list(self._active_threads):
                gt.kill()

    def wait(self):
        """ Block until the container has been stopped.

        If the container was stopped using ``kill(exc)``,
        ``wait()`` raises ``exc``.
        Any unhandled exception raised in a managed thread or in the
        life-cycle management code also causes the container to be
        ``kill()``ed, which causes an exception to be raised from ``wait()``.
        """
        return self._died.wait()

    def spawn_managed_thread(self, run_method):
        """ Spawn a lifecycle-managed thread, which calls the ``run_method``
        once it has been started.

        Any errors raised inside the ``run_method`` cause the container to be
        killed.

        It is the entrypoint provider's responsibility to react to ``stop()``
        calls and terminate it's spawned threads.

        Threads are killed automatically by the container if they are
        still running after all their providers have been stopped.

        Entrypoints may only create separate threads using this method,
        to ensure they are life-cycle managed.
        """
        gt = eventlet.spawn(run_method)
        self._active_threads.add(gt)
        gt.link(self._handle_thread_exited)
        return gt

    def _handle_thread_exited(self, gt):
        self._active_threads.remove(gt)

        try:
            gt.wait()

        except greenlet.GreenletExit:
            # we don't care much about threads killed by the container
            # this can happen in stop() and kill() if providers
            # don't properly take care of their threads
            _log.warning('%s thread killed by container', self)

        except Exception as exc:
            _log.error('%s thread exited with error', self,
                       exc_info=True)
            # any error raised inside an active thread is unexpected behavior
            # and probably a bug in the providers or container
            # to be safe we kill the container
            self.kill(exc)


class ServiceContainer(ManagedThreadContainer):

    def __init__(self, service_cls, worker_ctx_cls, config):
        super(ServiceContainer, self).__init__()
        self.service_cls = service_cls
        self.worker_ctx_cls = worker_ctx_cls

        self.service_name = get_service_name(service_cls)

        self.config = config
        self.max_workers = config.get(MAX_WOKERS_KEY, 10) or 10

        self.dependencies = DependencySet()
        for dep in get_dependencies(self):
            self.dependencies.add(dep)

        self._worker_pool = GreenPool(size=self.max_workers)

    def start(self):
        """ Start a container by starting all the dependency providers.
        """
        _log.debug('starting %s', self)

        with log_time(_log.debug, 'started %s in %0.3f sec', self):
            self.dependencies.all.prepare()
            self.dependencies.all.start()

    def _handle_container_stop(self):
        dependencies = self.dependencies

        # entrypoint deps have to be stopped before injection deps
        # to ensure that running workers can successfully complete
        dependencies.entrypoints.all.stop()

        # there might still be some running workers, which we have to
        # wait for to complete before we can stop injection dependencies
        self._worker_pool.waitall()

        # it should be safe now to stop any injection as ther is no
        # active worker which could be using it
        dependencies.injections.all.stop()

    def _handle_container_kill(self, exc):
        try:
            with eventlet.Timeout(KILL_TIMEOUT):
                self.dependencies.all.kill(exc)
        except eventlet.Timeout:
            _log.warning('timeout waiting for dependencies.kill %s', self)

    def spawn_worker(self, provider, args, kwargs,
                     context_data=None, handle_result=None):
        """ Spawn a worker thread for running the service method decorated
        with an entrypoint ``provider``.

        ``args`` and ``kwargs`` are used as arguments for the service
        method.

        ``context_data`` is used to initialize a ``WorkerContext``.

        ``handle_result`` is an optional callback which may be passed
        in by the calling entrypoint provider. It is called with the
        result returned or error raised by the service method.
        """

        service = self.service_cls()
        worker_ctx = self.worker_ctx_cls(
            self, service, provider.name, args, kwargs, data=context_data)

        _log.debug('spawning %s', worker_ctx)
        gt = self._worker_pool.spawn(self._run_worker, worker_ctx,
                                     handle_result)
        self._active_threads.add(gt)
        gt.link(self._handle_thread_exited)
        return worker_ctx

    def _run_worker(self, worker_ctx, handle_result):
        _log.debug('setting up %s', worker_ctx)

        with log_time(_log.debug, 'ran worker %s in %0.3fsec', worker_ctx):

            self.dependencies.injections.all.inject(worker_ctx)
            self.dependencies.all.worker_setup(worker_ctx)

            result = exc = None
            try:
                _log.debug('calling handler for %s', worker_ctx)

                method = getattr(worker_ctx.service, worker_ctx.method_name)

                with log_time(_log.debug, 'ran handler for %s in %0.3fsec',
                              worker_ctx):
                    result = method(*worker_ctx.args, **worker_ctx.kwargs)
            except Exception as e:
                log_worker_exception(worker_ctx, e)
                exc = e

            if handle_result is not None:
                _log.debug('handling result for %s', worker_ctx)

                with log_time(_log.debug, 'handled result for %s in %0.3fsec',
                              worker_ctx):
                    handle_result(worker_ctx, result, exc)

            with log_time(_log.debug, 'tore down worker %s in %0.3fsec',
                          worker_ctx):

                _log.debug('signalling result for %s', worker_ctx)
                self.dependencies.injections.all.worker_result(
                    worker_ctx, result, exc)

                _log.debug('tearing down %s', worker_ctx)
                self.dependencies.all.worker_teardown(worker_ctx)
                self.dependencies.injections.all.release(worker_ctx)

    def __str__(self):
        return '<ServiceContainer {} at 0x{:x}>'.format(
            self.service_name, id(self))


class ServiceRunner(object):
    """ Allows the user to serve a number of services concurrently.
    The caller can register a number of service classes with a name and
    then use the start method to serve them and the stop and kill methods
    to stop them. The wait method will block until all services have stopped.

    Example:

        runner = ServiceRunner(config)
        runner.add_service('foobar', Foobar)
        runner.add_service('spam', Spam)

        add_sig_term_handler(runner.kill)

        runner.start()

        runner.wait()
    """
    def __init__(self, config, container_cls=ServiceContainer):
        self.service_map = {}
        self.containers = []
        self.config = config
        self.container_cls = container_cls

    def add_service(self, cls, worker_ctx_cls=WorkerContext):
        """ Add a service class to the runner.
        There can only be one service class for a given service name.
        Service classes must be registered before calling start()
        """
        service_name = get_service_name(cls)
        self.service_map[service_name] = (cls, worker_ctx_cls)

    def start(self):
        """ Start all the registered services.

        A new container is created for each service using the container
        class provided in the __init__ method.

        All containers are started concurently and the method will block
        until all have completed their startup routine.
        """
        config = self.config
        service_map = self.service_map
        _log.info('starting services: %s', service_map.keys())

        for _, (service_cls, worker_ctx_cls) in service_map.items():
            container = self.container_cls(service_cls, worker_ctx_cls, config)
            self.containers.append(container)

        SpawningProxy(self.containers).start()

        _log.info('services started: %s', service_map.keys())

    def stop(self):
        """ Stop all running containers concurrently.
        The method blocks until all containers have stopped.
        """
        service_map = self.service_map
        _log.info('stopping services: %s', service_map.keys())

        SpawningProxy(self.containers).stop()

        _log.info('services stopped: %s', service_map.keys())

    def kill(self, exc):
        """ Kill all running containers concurrently.
        The method will block until all containers have stopped.
        """

        service_map = self.service_map
        _log.info('killing services: %s', service_map.keys())

        SpawningProxy(self.containers).kill(exc)

        _log.info('services killed: %s ', service_map.keys())

    def wait(self):
        """ Wait for all running containers to stop.
        """
        SpawningProxy(self.containers).wait()<|MERGE_RESOLUTION|>--- conflicted
+++ resolved
@@ -99,27 +99,7 @@
         _log.debug('stopping %s', self)
 
         with log_time(_log.debug, 'stopped %s in %0.3f sec', self):
-<<<<<<< HEAD
             self._handle_container_stop()
-=======
-
-            dependencies = self.dependencies
-
-            # entrypoint deps have to be stopped before injection deps
-            # to ensure that running workers can successfully complete
-            dependencies.entrypoints.all.stop()
-
-            # there might still be some running workers, which we have to
-            # wait for to complete before we can stop injection dependencies
-            self._worker_pool.waitall()
-
-            # it should be safe now to stop any injection as there is no
-            # active worker which could be using it
-            dependencies.injections.all.stop()
->>>>>>> b2cc7c4a
-
-            # finally, stop nested dependencies
-            dependencies.nested.all.stop()
 
             # just in case there was a provider not taking care of it's worker
             self._kill_active_threads()
@@ -261,6 +241,9 @@
         # active worker which could be using it
         dependencies.injections.all.stop()
 
+        # finally, stop nested dependencies
+        dependencies.nested.all.stop()
+
     def _handle_container_kill(self, exc):
         try:
             with eventlet.Timeout(KILL_TIMEOUT):
