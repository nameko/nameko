--- conflicted
+++ resolved
@@ -14,11 +14,7 @@
 
 
 class Timer(Entrypoint):
-<<<<<<< HEAD
-    def __init__(self, interval, **kwargs):
-=======
     def __init__(self, interval, eager=False, **kwargs):
->>>>>>> c85a3777
         """
         Timer entrypoint. Fires every `interval` seconds or as soon as
         the previous worker completes if that took longer.
