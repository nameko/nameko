Nameko
======

.. image:: https://secure.travis-ci.org/nameko/nameko.svg?branch=master
   :target: http://travis-ci.org/nameko/nameko

*[nah-meh-koh]*

.. pull-quote ::

    A microservices framework for Python that lets service developers concentrate on application logic and encourages testability.


A nameko service is just a class:

.. code-block:: python

    # helloworld.py

    from nameko.rpc import rpc

    class GreetingService:
        name = "greeting_service"

        @rpc
        def hello(self, name):
            return "Hello, {}!".format(name)


You can run it in a shell:

.. code-block:: shell

    $ nameko run helloworld
    starting services: greeting_service
    ...

And play with it from another:

.. code-block:: pycon

    $ nameko shell
    >>> n.rpc.greeting_service.hello(name="ナメコ")
    'Hello, ナメコ!'


Features
--------

* AMQP RPC and Events (pub-sub)
* HTTP GET, POST & websockets
* CLI for easy and rapid development
* Utilities for unit and integration testing


Getting Started
---------------

* Check out the `documentation <http://nameko.readthedocs.io>`_.


Support
-------

For help, comments or questions, please go to `<https://discourse.nameko.io/>`_.

For enterprise
---------------------

Available as part of the Tidelift Subscription.

The maintainers of Nameko and thousands of other packages are working with Tidelift to deliver commercial support and maintenance for the open source dependencies you use to build your applications. Save time, reduce risk, and improve code health, while paying the maintainers of the exact dependencies you use. `Learn more. <https://tidelift.com/subscription/pkg/pypi-nameko?utm_source=pypi-nameko&utm_medium=referral&utm_campaign=enterprise&utm_term=repo>`_


Security contact information
----------------------------

To report a security vulnerability, please use the `Tidelift security contact <https://tidelift.com/security>`_. Tidelift will coordinate the fix and disclosure.
<<<<<<< HEAD

For enterprise
---------------------

Available as part of the Tidelift Subscription.

The maintainers of Nameko and thousands of other packages are working with Tidelift to deliver commercial support and maintenance for the open source dependencies you use to build your applications. Save time, reduce risk, and improve code health, while paying the maintainers of the exact dependencies you use. `Learn more. <https://tidelift.com/subscription/pkg/pypi-nameko?utm_source=pypi-nameko&utm_medium=referral&utm_campaign=enterprise&utm_term=repo>`_


Security contact information
----------------------------

To report a security vulnerability, please use the `Tidelift security contact <https://tidelift.com/security>`_. Tidelift will coordinate the fix and disclosure.
=======
>>>>>>> cf61cb19


Contribute
----------

* Fork the repository
* Raise an issue or make a feature request


License
-------

Apache 2.0. See LICENSE for details.<|MERGE_RESOLUTION|>--- conflicted
+++ resolved
@@ -64,19 +64,6 @@
 
 For help, comments or questions, please go to `<https://discourse.nameko.io/>`_.
 
-For enterprise
----------------------
-
-Available as part of the Tidelift Subscription.
-
-The maintainers of Nameko and thousands of other packages are working with Tidelift to deliver commercial support and maintenance for the open source dependencies you use to build your applications. Save time, reduce risk, and improve code health, while paying the maintainers of the exact dependencies you use. `Learn more. <https://tidelift.com/subscription/pkg/pypi-nameko?utm_source=pypi-nameko&utm_medium=referral&utm_campaign=enterprise&utm_term=repo>`_
-
-
-Security contact information
-----------------------------
-
-To report a security vulnerability, please use the `Tidelift security contact <https://tidelift.com/security>`_. Tidelift will coordinate the fix and disclosure.
-<<<<<<< HEAD
 
 For enterprise
 ---------------------
@@ -90,8 +77,6 @@
 ----------------------------
 
 To report a security vulnerability, please use the `Tidelift security contact <https://tidelift.com/security>`_. Tidelift will coordinate the fix and disclosure.
-=======
->>>>>>> cf61cb19
 
 
 Contribute
