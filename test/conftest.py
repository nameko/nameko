--- conflicted
+++ resolved
@@ -13,11 +13,8 @@
 from six.moves import queue
 from six.moves.urllib.parse import urlparse
 
-<<<<<<< HEAD
 from nameko import config_update
-=======
 from nameko.amqp.publish import get_connection
->>>>>>> a8e910af
 from nameko.testing.utils import find_free_port
 from nameko.utils.retry import retry
 
