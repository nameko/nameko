from mock import Mock
import pytest

from nameko.containers import ServiceContainer, WorkerContext
from nameko.constants import (
    AUTH_TOKEN_CONTEXT_KEY, LANGUAGE_CONTEXT_KEY, USER_ID_CONTEXT_KEY,
    USER_AGENT_CONTEXT_KEY,
)
from nameko.contextdata import (
    Language, UserId, UserAgent, AuthToken, ContextDataProvider)
from nameko.testing.utils import get_extension

CUSTOM_CONTEXT_KEY = "custom"


class CustomValue(ContextDataProvider):
    context_key = CUSTOM_CONTEXT_KEY


class CustomWorkerContext(WorkerContext):
    context_keys = WorkerContext.context_keys + (CUSTOM_CONTEXT_KEY,)


class Service(object):

    # builtin context data dependencies
    auth_token = AuthToken()
    language = Language()
    user_id = UserId()
    user_agent = UserAgent()

    # custom context data dependency
    custom_value = CustomValue()


@pytest.fixture
def container():
    return ServiceContainer(Service, CustomWorkerContext, {})


def test_get_custom_context_value(container):
    dependency = get_extension(
        container, ContextDataProvider, attr_name="custom_value")
    worker_ctx = WorkerContext(
        container, "service", Mock(), data={CUSTOM_CONTEXT_KEY: "hello"})

<<<<<<< HEAD
    assert dependency.acquire_injection(worker_ctx) == "hello"
=======
    assert dependency.get_dependency(worker_ctx) == "hello"
>>>>>>> 2a613a5b


def test_get_unset_value(container):
    dependency = get_extension(
        container, ContextDataProvider, attr_name="custom_value")
    worker_ctx = WorkerContext(
        container, "service", Mock(), data={})

<<<<<<< HEAD
    assert dependency.acquire_injection(worker_ctx) is None
=======
    assert dependency.get_dependency(worker_ctx) is None
>>>>>>> 2a613a5b


@pytest.mark.parametrize('attr_name, context_key', [
    ('auth_token', AUTH_TOKEN_CONTEXT_KEY),
    ('language', LANGUAGE_CONTEXT_KEY),
    ('user_id', USER_ID_CONTEXT_KEY),
    ('user_agent', USER_AGENT_CONTEXT_KEY),

])
def test_get_builtin_dependencies(attr_name, context_key, container):
    dependency = get_extension(
        container, ContextDataProvider, attr_name=attr_name)
    worker_ctx = WorkerContext(
        container, "service", Mock(), data={context_key: 'value'})

<<<<<<< HEAD
    assert dependency.acquire_injection(worker_ctx) == "value"
=======
    assert dependency.get_dependency(worker_ctx) == "value"
>>>>>>> 2a613a5b
<|MERGE_RESOLUTION|>--- conflicted
+++ resolved
@@ -44,11 +44,7 @@
     worker_ctx = WorkerContext(
         container, "service", Mock(), data={CUSTOM_CONTEXT_KEY: "hello"})
 
-<<<<<<< HEAD
-    assert dependency.acquire_injection(worker_ctx) == "hello"
-=======
     assert dependency.get_dependency(worker_ctx) == "hello"
->>>>>>> 2a613a5b
 
 
 def test_get_unset_value(container):
@@ -57,11 +53,7 @@
     worker_ctx = WorkerContext(
         container, "service", Mock(), data={})
 
-<<<<<<< HEAD
-    assert dependency.acquire_injection(worker_ctx) is None
-=======
     assert dependency.get_dependency(worker_ctx) is None
->>>>>>> 2a613a5b
 
 
 @pytest.mark.parametrize('attr_name, context_key', [
@@ -77,8 +69,4 @@
     worker_ctx = WorkerContext(
         container, "service", Mock(), data={context_key: 'value'})
 
-<<<<<<< HEAD
-    assert dependency.acquire_injection(worker_ctx) == "value"
-=======
-    assert dependency.get_dependency(worker_ctx) == "value"
->>>>>>> 2a613a5b
+    assert dependency.get_dependency(worker_ctx) == "value"