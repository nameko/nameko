import json

import pytest
from werkzeug.wrappers import Response

from nameko.web.handlers import http


class ExampleService(object):
    name = "exampleservice"

    @http('GET', '/foo/<int:bar>')
    def do_get(self, request, bar):
        return 'value: {}'.format(bar)

    @http('POST', '/post')
<<<<<<< HEAD
    def do_post(self, payload):
        data = json.loads(payload.decode('utf-8'))
=======
    def do_post(self, request):
        data = json.loads(request.get_data())
>>>>>>> f4bc31f4
        value = data['value']

        return value

    @http('GET', '/custom')
    def do_custom(self, request):
        return Response('response')

    @http('GET', '/status_code')
    def do_status_code(self, request):
        return 201, 'created'

    @http('GET', '/headers')
    def do_headers(self, request):
        return 201, {'x-foo': 'bar'}, 'created'

    @http('GET', '/fail')
    def fail(self, request):
        raise ValueError('oops')

    @http('GET', '/fail_expected', expected_exceptions=ValueError)
    def fail_expected(self, request):
        raise ValueError('oops')


@pytest.fixture
def web_session(container_factory, web_config, web_session):
    container = container_factory(ExampleService, web_config)
    container.start()
    return web_session


def test_get(web_session):
    rv = web_session.get('/foo/42')
    assert rv.text == 'value: 42'

    rv = web_session.get('/foo/something')
    assert rv.status_code == 404


def test_post(web_session):
<<<<<<< HEAD
    rv = web_session.post('/post', data=json.dumps({
        'value': 23,
    }))
    assert rv.text == "23"
=======
    rv = web_session.post('/post', json={
        'value': 'foo',
    })
    assert rv.text == "foo"
>>>>>>> f4bc31f4


def test_custom_response(web_session):
    rv = web_session.get('/custom')
    assert rv.text == 'response'


def test_custom_status_code(web_session):
    rv = web_session.get('/status_code')
    assert rv.text == 'created'
    assert rv.status_code == 201


def test_custom_headers(web_session):
    rv = web_session.get('/headers')
    assert rv.text == 'created'
    assert rv.status_code == 201
    assert rv.headers['x-foo'] == 'bar'


def test_broken_method(web_session):
    rv = web_session.get('/fail')
    assert rv.status_code == 500
    assert "ValueError: oops" in rv.text


def test_broken_method_expected(web_session):
    rv = web_session.get('/fail_expected')
    assert rv.status_code == 400
    assert "ValueError: oops" in rv.text


def test_bad_payload(web_session):
    rv = web_session.post('/post', json={'value': 23})
    assert rv.status_code == 500
    assert "Error: TypeError: Payload must be a string. Got `23`" in rv.text<|MERGE_RESOLUTION|>--- conflicted
+++ resolved
@@ -14,13 +14,8 @@
         return 'value: {}'.format(bar)
 
     @http('POST', '/post')
-<<<<<<< HEAD
-    def do_post(self, payload):
-        data = json.loads(payload.decode('utf-8'))
-=======
     def do_post(self, request):
-        data = json.loads(request.get_data())
->>>>>>> f4bc31f4
+        data = json.loads(request.get_data(as_text=True))
         value = data['value']
 
         return value
@@ -62,17 +57,10 @@
 
 
 def test_post(web_session):
-<<<<<<< HEAD
     rv = web_session.post('/post', data=json.dumps({
-        'value': 23,
+        'value': 'foo',
     }))
-    assert rv.text == "23"
-=======
-    rv = web_session.post('/post', json={
-        'value': 'foo',
-    })
     assert rv.text == "foo"
->>>>>>> f4bc31f4
 
 
 def test_custom_response(web_session):
@@ -106,6 +94,6 @@
 
 
 def test_bad_payload(web_session):
-    rv = web_session.post('/post', json={'value': 23})
+    rv = web_session.post('/post', data=json.dumps({'value': 23}))
     assert rv.status_code == 500
     assert "Error: TypeError: Payload must be a string. Got `23`" in rv.text