--- conflicted
+++ resolved
@@ -305,14 +305,11 @@
     assert services['bar'][0].events == ["msg"]
 
 
-<<<<<<< HEAD
-def test_singleton_events(rabbit_manager, rabbit_config, start_containers):
-=======
-def test_service_pooled_events_multiple_handlers(reset_rabbit, reset_state,
-                                                 rabbit_manager, rabbit_config,
-                                                 make_containers):
-    vhost = rabbit_config['vhost']
-    make_containers(DoubleServicePoolHandler, ("double",))
+def test_service_pooled_events_multiple_handlers(
+        rabbit_manager, rabbit_config, start_containers):
+
+    vhost = rabbit_config['vhost']
+    start_containers(DoubleServicePoolHandler, ("double",))
 
     # we should have two queues with a consumer each
     foo_queue_1 = rabbit_manager.get_queue(
@@ -337,10 +334,7 @@
     assert services['double'][1].events == ["msg"]
 
 
-def test_singleton_events(reset_rabbit, reset_state,
-                          rabbit_manager, rabbit_config,
-                          make_containers):
->>>>>>> 4d46dfb2
+def test_singleton_events(rabbit_manager, rabbit_config, start_containers):
 
     vhost = rabbit_config['vhost']
     start_containers(SingletonHandler, ("foo", "foo", "bar"))
@@ -444,11 +438,7 @@
     (container,) = start_containers(ServicePoolHandler, ('service-pool',))
 
     # test queue created, with one consumer
-<<<<<<< HEAD
-    queue_name = "evt-srcservice-eventtype-service-pool"
-=======
-    queue_name = "evt-srcservice-eventtype--srvname.handle"
->>>>>>> 4d46dfb2
+    queue_name = "evt-srcservice-eventtype--service-pool.handle"
     queue = rabbit_manager.get_queue(vhost, queue_name)
     assert len(queue['consumer_details']) == 1
 
