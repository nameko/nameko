from __future__ import absolute_import

import itertools
from collections import Counter

import eventlet
import pytest
from amqp.exceptions import NotFound
from eventlet.event import Event
from mock import ANY, Mock, patch
from six.moves import queue

from nameko.amqp.consume import Consumer
from nameko.containers import WorkerContext
from nameko.events import (
    BROADCAST, SERVICE_POOL, SINGLETON, EventDispatcher, EventHandler,
    EventHandlerConfigurationError, event_handler
)
<<<<<<< HEAD
from nameko.exceptions import ContainerBeingKilled
from nameko.messaging import encode_to_headers
from nameko.standalone.events import event_dispatcher, get_event_exchange
from nameko.testing.services import entrypoint_waiter
from nameko.testing.utils import DummyProvider
from nameko.testing.waiting import wait_for_call
from nameko.utils.retry import retry
=======
from nameko.messaging import QueueConsumer
from nameko.standalone.events import event_dispatcher as standalone_dispatcher
from nameko.standalone.events import get_event_exchange
from nameko.testing.services import dummy, entrypoint_hook, entrypoint_waiter
from nameko.testing.utils import DummyProvider, unpack_mock_call


EVENTS_TIMEOUT = 5


@pytest.yield_fixture
def queue_consumer():
    replacement = create_autospec(QueueConsumer)
    with patch.object(QueueConsumer, 'bind') as mock_ext:
        mock_ext.return_value = replacement
        yield replacement
>>>>>>> 5234b077


def test_event_dispatcher(mock_container, mock_producer, rabbit_config):

    container = mock_container
    container.config = rabbit_config
    container.service_name = "srcservice"

    service = Mock()
    worker_ctx = WorkerContext(container, service, DummyProvider("dispatch"))

    custom_retry_policy = {'max_retries': 5}

    event_dispatcher = EventDispatcher(retry_policy=custom_retry_policy).bind(
        container, attr_name="dispatch")
    event_dispatcher.setup()

    service.dispatch = event_dispatcher.get_dependency(worker_ctx)
    service.dispatch('eventtype', 'msg')

    headers = encode_to_headers(worker_ctx.context_data)

    expected_args = ('msg',)
    expected_kwargs = {
        'exchange': ANY,
        'routing_key': 'eventtype',
        'headers': headers,
        'declare': event_dispatcher.declare,
        'retry': event_dispatcher.publisher_cls.retry,
        'retry_policy': custom_retry_policy,
        'compression': event_dispatcher.publisher_cls.compression,
        'mandatory': event_dispatcher.publisher_cls.mandatory,
        'expiration': event_dispatcher.publisher_cls.expiration,
        'delivery_mode': event_dispatcher.publisher_cls.delivery_mode,
        'priority': event_dispatcher.publisher_cls.priority,
        'serializer': event_dispatcher.publisher_cls.serializer,
    }

    assert mock_producer.publish.call_count == 1
    args, kwargs = mock_producer.publish.call_args
    assert args == expected_args
    assert kwargs == expected_kwargs
    assert kwargs['exchange'].name == 'srcservice.events'


def test_event_handler(mock_container):

    container = mock_container
    container.service_name = "destservice"

    # test default configuration
    event_handler = EventHandler("srcservice", "eventtype").bind(container,
                                                                 "foobar")
    event_handler.setup()

    assert event_handler.queue.durable is True
    assert event_handler.queue.routing_key == "eventtype"
    assert event_handler.queue.exchange.name == "srcservice.events"

    # test service pool handler
    event_handler = EventHandler(
        "srcservice", "eventtype"
    ).bind(
        container, "foobar"
    )
    event_handler.setup()

    assert event_handler.queue.name == (
        "evt-srcservice-eventtype--destservice.foobar")
    assert event_handler.queue.exclusive is False

    # test broadcast handler with default identifier
    with patch('nameko.events.uuid') as mock_uuid:
        mock_uuid.uuid4().hex = "uuid-value"
        event_handler = EventHandler(
            "srcservice", "eventtype",
            handler_type=BROADCAST, reliable_delivery=False
        ).bind(
            container, "foobar"
        )
        event_handler.setup()

    assert event_handler.queue.name == (
        "evt-srcservice-eventtype--destservice.foobar-{}".format("uuid-value"))
    assert event_handler.queue.exclusive is True

    # test broadcast handler with custom identifier
    class BroadcastEventHandler(EventHandler):
        broadcast_identifier = "testbox"

    event_handler = BroadcastEventHandler(
        "srcservice", "eventtype", handler_type=BROADCAST
    ).bind(
        container, "foobar"
    )
    event_handler.setup()

    assert event_handler.queue.name == (
        "evt-srcservice-eventtype--destservice.foobar-{}".format("testbox"))
    assert event_handler.queue.exclusive is False

    # test singleton handler
    event_handler = EventHandler(
        "srcservice", "eventtype", handler_type=SINGLETON
    ).bind(
        container, "foobar"
    )
    event_handler.setup()

    assert event_handler.queue.name == "evt-srcservice-eventtype"
    assert event_handler.queue.exclusive is False

    # test reliable delivery
    event_handler = EventHandler(
        "srcservice", "eventtype"
    ).bind(
        container, "foobar"
    )
    event_handler.setup()

    assert event_handler.queue.auto_delete is False


class TestReliableDeliveryEventHandlerConfigurationError():

    def test_raises_with_default_broadcast_identity(
        self, mock_container
    ):
        container = mock_container
        container.service_name = "destservice"

        # test broadcast handler with reliable delivery
        with pytest.raises(EventHandlerConfigurationError):
            EventHandler(
                "srcservice", "eventtype",
                handler_type=BROADCAST, reliable_delivery=True
            ).bind(
                container, "foobar"
            )

    def test_no_raise_with_custom_identity(
        self, mock_container
    ):
        container = mock_container
        container.service_name = "destservice"

        # test broadcast handler with reliable delivery and custom identifier
        class BroadcastEventHandler(EventHandler):
            broadcast_identifier = "testbox"

        event_handler = BroadcastEventHandler(
            "srcservice", "eventtype",
            handler_type=BROADCAST, reliable_delivery=True
        ).bind(
            container, "foobar"
        )
        assert event_handler.reliable_delivery is True


# =============================================================================
# INTEGRATION TESTS
# =============================================================================


@pytest.fixture
def tracker():
    return Mock(events=[], workers=[])


def test_service_pooled_events(
    container_factory, rabbit_config, queue_info, tracker
):

    class Base(object):

        @event_handler('srcservice', 'eventtype', handler_type=SERVICE_POOL)
        def handle(self, evt):
            tracker.track()
            tracker.events.append(evt)
            tracker.workers.append(self)

    class FooService(Base):
        name = "foo"

    class BarService(Base):
        name = "bar"

    for service_cls in (FooService, FooService, BarService):
        container = container_factory(service_cls, rabbit_config)
        container.start()

    # foo service pool queue should have two consumers
    foo_queue_name = "evt-srcservice-eventtype--foo.handle"
    assert queue_info(foo_queue_name).consumer_count == 2

    # bar service pool queue should have one consumer
    bar_queue_name = "evt-srcservice-eventtype--bar.handle"
    assert queue_info(bar_queue_name).consumer_count == 1

    dispatch = event_dispatcher(rabbit_config)

    count = itertools.count(start=1)
    with wait_for_call(
        tracker, 'track', callback=lambda *args: next(count) == 2
    ):
        dispatch("srcservice", "eventtype", "msg")

    # a total of two events should be received
    assert len(tracker.events) == 2

    # exactly one instance of each service should have been created
    # each should have received an event
    assert len(tracker.workers) == 2
    assert {type(worker) for worker in tracker.workers} == {
        FooService, BarService
    }


def test_service_pooled_events_multiple_handlers(
    container_factory, rabbit_config, queue_info, tracker
):

    class Service(object):
        name = "double"

        def handle(self, evt):
            tracker.events.append(evt)
            tracker.workers.append(self)

        @event_handler('srcservice', 'eventtype', handler_type=SERVICE_POOL)
        def handle_1(self, evt):
            self.handle(evt)

        @event_handler('srcservice', 'eventtype', handler_type=SERVICE_POOL)
        def handle_2(self, evt):
            self.handle(evt)

    container = container_factory(Service, rabbit_config)
    container.start()

    # we should have two queues with a consumer each
    queue_1_name = "evt-srcservice-eventtype--double.handle_1"
    assert queue_info(queue_1_name).consumer_count == 1
    queue_2_name = "evt-srcservice-eventtype--double.handle_2"
    assert queue_info(queue_2_name).consumer_count == 1

    dispatch = event_dispatcher(rabbit_config)

    with entrypoint_waiter(container, 'handle_1'):
        with entrypoint_waiter(container, 'handle_2'):
            dispatch("srcservice", "eventtype", "msg")

    # each handler should have received the event
    assert len(tracker.events) == 2

    # two worker instances would have been created to deal with the handling
    assert len(tracker.workers) == 2
    assert {type(worker) for worker in tracker.workers} == {Service}


def test_singleton_events(
    container_factory, rabbit_config, queue_info, tracker
):

    class Base(object):

        @event_handler('srcservice', 'eventtype', handler_type=SINGLETON)
        def handle(self, evt):
            tracker.track()
            tracker.events.append(evt)
            tracker.workers.append(self)

    class FooService(Base):
        name = "foo"

    class BarService(Base):
        name = "bar"

    for service_cls in (FooService, FooService, BarService):
        container = container_factory(service_cls, rabbit_config)
        container.start()

    # the singleton queue should have three consumers
    assert queue_info("evt-srcservice-eventtype").consumer_count == 3

    dispatch = event_dispatcher(rabbit_config)

    count = itertools.count(start=1)
    with wait_for_call(
        tracker, 'track', callback=lambda *args: next(count) == 1
    ):
        dispatch("srcservice", "eventtype", "msg")

    # exactly one event should have been received
    assert len(tracker.events) == 1

    # one lucky handler should have received the event
    assert len(tracker.workers) == 1
    assert {type(worker) for worker in tracker.workers}.issubset(
        {FooService, BarService}
    )


def test_broadcast_events(
    container_factory, rabbit_config, queue_info, tracker, rabbit_manager
):

    class Base(object):

        @event_handler(
            'srcservice', 'eventtype',
            handler_type=BROADCAST, reliable_delivery=False
        )
        def handle(self, evt):
            tracker.track()
            tracker.events.append(evt)
            tracker.workers.append(self)

    class FooService(Base):
        name = "foo"

    class BarService(Base):
        name = "bar"

    for service_cls in (FooService, FooService, BarService):
        container = container_factory(service_cls, rabbit_config)
        container.start()

    vhost = rabbit_config['vhost']

    # each broadcast queue should have one consumer
    queues = rabbit_manager.get_queues(vhost)
    queue_names = [queue['name'] for queue in queues
                   if queue['name'].startswith("evt-srcservice-eventtype-")]

    assert len(queue_names) == 3
    for name in queue_names:
        # TODO can use queue_info here once
        # https://github.com/nameko/nameko/pull/484 lands and we drop the
        # exclusive flag on broadcast handlers
        # assert queue_info(name).consumer_count == 1
        queue = rabbit_manager.get_queue(vhost, name)
        assert len(queue['consumer_details']) == 1

    dispatch = event_dispatcher(rabbit_config)

    count = itertools.count(start=1)
    with wait_for_call(
        tracker, 'track', callback=lambda *args: next(count) == 3
    ):
        dispatch("srcservice", "eventtype", "msg")

    # a total of three events should be received
    assert len(tracker.events) == 3

    # all three handlers should receive the event, but they're only of two
    # different types
    assert len(tracker.workers) == 3
    worker_counts = Counter([type(worker) for worker in tracker.workers])
    assert worker_counts[FooService] == 2
    assert worker_counts[BarService] == 1


def test_requeue_on_error(
    container_factory, rabbit_config, queue_info, tracker
):

    class Service(object):
        name = "requeue"

        @event_handler('srcservice', 'eventtype', requeue_on_error=True)
        def handle(self, evt):
            tracker.track()
            tracker.events.append(evt)
            tracker.workers.append(self)
            raise Exception("Error")

    container = container_factory(Service, rabbit_config)
    container.start()

    # the queue should been created and have one consumer
    queue_name = "evt-srcservice-eventtype--requeue.handle"
    assert queue_info(queue_name).consumer_count == 1

    dispatch = event_dispatcher(rabbit_config)

    counter = itertools.count(start=1)
    with entrypoint_waiter(
        container, 'handle', callback=lambda *args: next(counter) > 1
    ):
        dispatch("srcservice", "eventtype", "msg")

    # the event will be received multiple times as it gets requeued and then
    # consumed again
    assert len(tracker.events) > 1

    # multiple instances of the service should have been instantiated
    assert len(tracker.workers) > 1


def test_reliable_delivery(
    container_factory, rabbit_config, queue_info, tracker
):
    """ Events sent to queues declared by ``reliable_delivery`` handlers
    should be received even if no service was listening when they were
    dispatched.
    """
    class Service(object):
        name = "reliable"

        @event_handler('srcservice', 'eventtype', reliable_delivery=True)
        def handle(self, evt):
            tracker.track()
            tracker.events.append(evt)
            tracker.workers.append(self)

    container = container_factory(Service, rabbit_config)
    container.start()

    # test queue created, with one consumer
    queue_name = "evt-srcservice-eventtype--reliable.handle"
    assert queue_info(queue_name).consumer_count == 1

    dispatch = event_dispatcher(rabbit_config)

    # dispatch an event
    with entrypoint_waiter(container, 'handle'):
        dispatch("srcservice", "eventtype", "msg_1")

    assert tracker.events == ["msg_1"]

    # stop container, check queue still exists, without consumers
    container.stop()

    @retry
    def consumer_removed():
        assert queue_info(queue_name).consumer_count == 0
    consumer_removed()

    # dispatch another event while nobody is listening
    dispatch("srcservice", "eventtype", "msg_2")

    # verify the message gets queued
    assert queue_info(queue_name).message_count == 1

    # start another container
    container = container_factory(Service, rabbit_config)
    with entrypoint_waiter(container, 'handle'):
        container.start()

    # check the new service to collects the pending event
    assert tracker.events == ["msg_1", "msg_2"]


def test_unreliable_delivery(
    container_factory, rabbit_config, queue_info, tracker
):
    """ Events sent to queues declared by non- ``reliable_delivery`` handlers
    should be lost if no service was listening when they were dispatched.
    """

    class UnreliableService(object):
        name = "unreliable"

        @event_handler('srcservice', 'eventtype', reliable_delivery=False)
        def handle(self, evt):
            tracker.track()
            tracker.events.append(evt)
            tracker.workers.append(self)

    unreliable_container = container_factory(UnreliableService, rabbit_config)
    unreliable_container.start()

    class ReliableService(object):
        name = "reliable"

        @event_handler('srcservice', 'eventtype', reliable_delivery=True)
        def handle(self, evt):
            tracker.track()
            tracker.events.append(evt)
            tracker.workers.append(self)

    reliable_container = container_factory(ReliableService, rabbit_config)
    reliable_container.start()

    # test unreliable queue created, with one consumer
    queue_name = "evt-srcservice-eventtype--unreliable.handle"
    assert queue_info(queue_name).consumer_count == 1

    dispatch = event_dispatcher(rabbit_config)

    # dispatch an event
    count = itertools.count(start=1)
    with wait_for_call(
        tracker, 'track', callback=lambda *args: next(count) == 2
    ):
        dispatch("srcservice", "eventtype", "msg_1")

    assert tracker.events == ["msg_1", "msg_1"]

    # test that both services received it
    assert len(tracker.workers) == 2
    worker_counts = Counter([type(worker) for worker in tracker.workers])
    assert worker_counts[ReliableService] == 1
    assert worker_counts[UnreliableService] == 1

    # stop container, test queue deleted
    unreliable_container.stop()

    @retry
    def queue_removed():
        with pytest.raises(NotFound):
            queue_info(queue_name)
    queue_removed()

    # dispatch a second event while nobody is listening
    count = itertools.count(start=1)
    with wait_for_call(
        tracker, 'track', callback=lambda *args: next(count) == 1
    ):
        dispatch("srcservice", "eventtype", "msg_2")

    # start another container
    unreliable_container = container_factory(UnreliableService, rabbit_config)
    unreliable_container.start()

    # verify the queue is recreated, with one consumer
    assert queue_info(queue_name).consumer_count == 1

    # dispatch a third event
    count = itertools.count(start=1)
    with wait_for_call(
        tracker, 'track', callback=lambda *args: next(count) == 2
    ):
        dispatch("srcservice", "eventtype", "msg_3")

    # verify that the "unreliable" handler didn't receive the message sent
    # when there wasn't an instance running
    assert tracker.events == ["msg_1", "msg_1", "msg_2", "msg_3", "msg_3"]
    worker_counts = Counter([type(worker) for worker in tracker.workers])
    assert worker_counts[ReliableService] == 3
    assert worker_counts[UnreliableService] == 2


def test_dispatch_to_rabbit(rabbit_manager, rabbit_config, mock_container):

    vhost = rabbit_config['vhost']

    container = mock_container
    container.shared_extensions = {}
    container.service_name = "srcservice"
    container.config = rabbit_config

    service = Mock()
    worker_ctx = WorkerContext(container, service, DummyProvider())

    dispatcher = EventDispatcher().bind(container, 'dispatch')
    dispatcher.setup()
    dispatcher.start()

    # we should have an exchange but no queues
    exchanges = rabbit_manager.get_exchanges(vhost)
    queues = rabbit_manager.get_queues(vhost)
    assert "srcservice.events" in [exchange['name'] for exchange in exchanges]
    assert queues == []

    # manually add a queue to capture the events
    rabbit_manager.create_queue(vhost, "event-sink", auto_delete=True)
    rabbit_manager.create_queue_binding(
        vhost, "srcservice.events", "event-sink", routing_key="eventtype")

    service.dispatch = dispatcher.get_dependency(worker_ctx)
    service.dispatch("eventtype", "msg")

    # test event received on manually added queue
    messages = rabbit_manager.get_messages(vhost, "event-sink")
    assert ['"msg"'] == [msg['payload'] for msg in messages]


class TestHandlerConfigurability(object):
    """
    Test and demonstrate configuration options for the EventHandler
    """

    def test_heartbeat(self, mock_container):
        mock_container.config = {'AMQP_URI': 'memory://localhost'}
        mock_container.service_name = "service"

        value = 999

        handler = EventHandler(
            "service", "event", heartbeat=value
        ).bind(mock_container, "method")
        handler.setup()

        assert handler.consumer.connection.heartbeat == value

    def test_prefetch_count(self, mock_container):
        mock_container.config = {'AMQP_URI': 'memory://localhost'}
        mock_container.service_name = "service"

        value = 999

        handler = EventHandler(
            "service", "event", prefetch_count=value
        ).bind(mock_container, "method")
        handler.setup()

        assert handler.consumer.prefetch_count == value

    def test_accept(self, mock_container):
        mock_container.config = {'AMQP_URI': 'memory://localhost'}
        mock_container.service_name = "service"

        value = ['yaml', 'json']

        handler = EventHandler(
            "service", "event", accept=value
        ).bind(mock_container, "method")
        handler.setup()

        assert handler.consumer.accept == value


class TestDispatcherConfigurability(object):
    """
    Test and demonstrate configuration options for the EventDispatcher
    """

    @pytest.yield_fixture
    def get_producer(self):
        with patch('nameko.amqp.publish.get_producer') as get_producer:
            yield get_producer

    @pytest.fixture
    def producer(self, get_producer):
        producer = get_producer().__enter__.return_value
        # make sure we don't raise UndeliverableMessage if mandatory is True
        producer.channel.returned_messages.get_nowait.side_effect = queue.Empty
        return producer

    @pytest.mark.parametrize("parameter", [
        # delivery options
        'delivery_mode', 'mandatory', 'priority', 'expiration',
        # message options
        'serializer', 'compression',
        # retry policy
        'retry', 'retry_policy',
        # other arbitrary publish kwargs
        'correlation_id', 'user_id', 'bogus_param'
    ])
    def test_regular_parameters(
        self, parameter, mock_container, producer
    ):
        """ Verify that most parameters can be specified at instantiation time.
        """
        mock_container.config = {'AMQP_URI': 'memory://localhost'}
        mock_container.service_name = "service"

        worker_ctx = Mock()
        worker_ctx.context_data = {}

        value = Mock()

        dispatcher = EventDispatcher(
            **{parameter: value}
        ).bind(mock_container, "dispatch")
        dispatcher.setup()

        dispatch = dispatcher.get_dependency(worker_ctx)

        dispatch("event-type", "event-data")
        assert producer.publish.call_args[1][parameter] == value

    @pytest.mark.usefixtures('predictable_call_ids')
    def test_headers(self, mock_container, producer):
        """ Headers can be provided at instantiation time, and are merged with
        Nameko headers.
        """
        mock_container.config = {
            'AMQP_URI': 'memory://localhost'
        }
        mock_container.service_name = "service"

        # use a real worker context so nameko headers are generated
        service = Mock()
        entrypoint = Mock(method_name="method")
        worker_ctx = WorkerContext(
            mock_container, service, entrypoint, data={'context': 'data'}
        )

        nameko_headers = {
            'nameko.context': 'data',
            'nameko.call_id_stack': ['service.method.0'],
        }

        value = {'foo': Mock()}

        dispatcher = EventDispatcher(
            **{'headers': value}
        ).bind(mock_container, "dispatch")
        dispatcher.setup()

        dispatch = dispatcher.get_dependency(worker_ctx)

        def merge_dicts(base, *updates):
            merged = base.copy()
            [merged.update(update) for update in updates]
            return merged

        dispatch("event-type", "event-data")
        assert producer.publish.call_args[1]['headers'] == merge_dicts(
            nameko_headers, value
        )

    def test_restricted_parameters(
        self, mock_container, producer
    ):
        """ Verify that providing routing parameters at instantiation
        time has no effect.
        """
        mock_container.config = {'AMQP_URI': 'memory://localhost'}
        mock_container.service_name = "service"

        worker_ctx = Mock()
        worker_ctx.context_data = {}

        exchange = Mock()
        routing_key = Mock()

        dispatcher = EventDispatcher(
            exchange=exchange,
            routing_key=routing_key,
        ).bind(mock_container, "dispatch")
        dispatcher.setup()

        dispatch = dispatcher.get_dependency(worker_ctx)

        event_exchange = get_event_exchange("service")
        event_type = "event-type"

        dispatch(event_type, "event-data")

        assert producer.publish.call_args[1]['exchange'] == event_exchange
        assert producer.publish.call_args[1]['routing_key'] == event_type


<<<<<<< HEAD
class TestContainerBeingKilled(object):

    @pytest.fixture
    def dispatch(self, rabbit_config):
        return event_dispatcher(rabbit_config)

    def test_container_killed(
        self, container_factory, rabbit_config, dispatch
=======
class TestSSL(object):

    @pytest.fixture(params=[True, False])
    def rabbit_ssl_config(self, request, rabbit_ssl_config):
        verify_certs = request.param
        if verify_certs is False:
            # remove certificate paths from config
            rabbit_ssl_config['AMQP_SSL'] = True
        return rabbit_ssl_config

    def test_event_handler_over_ssl(
        self, container_factory, rabbit_ssl_config, rabbit_config
>>>>>>> 5234b077
    ):
        class Service(object):
            name = "service"

<<<<<<< HEAD
            @event_handler("service", "eventtype")
            def method(self, event_data):
                pass  # pragma: no cover

        container = container_factory(Service, rabbit_config)
        container.start()

        # check message is requeued if container throws ContainerBeingKilled
        with patch.object(container, 'spawn_worker') as spawn_worker:
            spawn_worker.side_effect = ContainerBeingKilled()

            with wait_for_call(Consumer, 'requeue_message'):
                dispatch("service", "eventtype", "payload")


def test_stop_with_active_worker(container_factory, rabbit_config, queue_info):
    """ Test behaviour when we stop a container with an active worker.

    Expect the consumer to stop and the message be requeued, but the container
    to continue running the active worker until it completes.

    This is not desirable behaviour but it is consistent with the old
    implementation. It would be better to stop the consumer but keep the
    channel alive until the worker has completed and the message can be
    ack'd, but we can't do that with kombu or without per-entrypoint worker
    pools.
    """

    block = Event()

    class Service(object):
        name = "service"

        @event_handler("service", "event")
        def method(self, event_data):
            block.wait()

    container = container_factory(Service, rabbit_config)
    container.start()

    dispatch = event_dispatcher(rabbit_config)
    dispatch("service", "event", "payload")

    gt = eventlet.spawn(container.stop)

    @retry
    def consumer_removed():
        info = queue_info('evt-service-event--service.method')
        assert info.consumer_count == 0
        assert info.message_count == 1

    consumer_removed()

    assert not gt.dead
    eventlet.sleep(10)
    block.send(True)

    gt.wait()
    assert gt.dead
=======
            @event_handler("service", "event")
            def echo(self, event_data):
                return event_data

        container = container_factory(Service, rabbit_ssl_config)
        container.start()

        dispatch = standalone_dispatcher(rabbit_config)

        with entrypoint_waiter(container, 'echo') as result:
            dispatch("service", "event", "payload")
        assert result.get() == "payload"

    def test_event_dispatcher_over_ssl(
        self, container_factory, rabbit_ssl_config, rabbit_config
    ):
        class Dispatcher(object):
            name = "dispatch"

            dispatch = EventDispatcher()

            @dummy
            def method(self, payload):
                return self.dispatch("event-type", payload)

        class Handler(object):
            name = "handler"

            @event_handler("dispatch", "event-type")
            def echo(self, payload):
                return payload

        dispatcher = container_factory(Dispatcher, rabbit_ssl_config)
        dispatcher.start()

        handler = container_factory(Handler, rabbit_config)
        handler.start()

        with entrypoint_waiter(handler, 'echo') as result:
            with entrypoint_hook(dispatcher, 'method') as dispatch:
                dispatch("payload")
        assert result.get() == "payload"
>>>>>>> 5234b077
<|MERGE_RESOLUTION|>--- conflicted
+++ resolved
@@ -16,32 +16,16 @@
     BROADCAST, SERVICE_POOL, SINGLETON, EventDispatcher, EventHandler,
     EventHandlerConfigurationError, event_handler
 )
-<<<<<<< HEAD
 from nameko.exceptions import ContainerBeingKilled
 from nameko.messaging import encode_to_headers
 from nameko.standalone.events import event_dispatcher, get_event_exchange
-from nameko.testing.services import entrypoint_waiter
+from nameko.testing.services import dummy, entrypoint_hook, entrypoint_waiter
 from nameko.testing.utils import DummyProvider
 from nameko.testing.waiting import wait_for_call
 from nameko.utils.retry import retry
-=======
-from nameko.messaging import QueueConsumer
-from nameko.standalone.events import event_dispatcher as standalone_dispatcher
-from nameko.standalone.events import get_event_exchange
-from nameko.testing.services import dummy, entrypoint_hook, entrypoint_waiter
-from nameko.testing.utils import DummyProvider, unpack_mock_call
 
 
 EVENTS_TIMEOUT = 5
-
-
-@pytest.yield_fixture
-def queue_consumer():
-    replacement = create_autospec(QueueConsumer)
-    with patch.object(QueueConsumer, 'bind') as mock_ext:
-        mock_ext.return_value = replacement
-        yield replacement
->>>>>>> 5234b077
 
 
 def test_event_dispatcher(mock_container, mock_producer, rabbit_config):
@@ -789,7 +773,6 @@
         assert producer.publish.call_args[1]['routing_key'] == event_type
 
 
-<<<<<<< HEAD
 class TestContainerBeingKilled(object):
 
     @pytest.fixture
@@ -798,7 +781,25 @@
 
     def test_container_killed(
         self, container_factory, rabbit_config, dispatch
-=======
+    ):
+        class Service(object):
+            name = "service"
+
+            @event_handler("service", "eventtype")
+            def method(self, event_data):
+                pass  # pragma: no cover
+
+        container = container_factory(Service, rabbit_config)
+        container.start()
+
+        # check message is requeued if container throws ContainerBeingKilled
+        with patch.object(container, 'spawn_worker') as spawn_worker:
+            spawn_worker.side_effect = ContainerBeingKilled()
+
+            with wait_for_call(Consumer, 'requeue_message'):
+                dispatch("service", "eventtype", "payload")
+
+
 class TestSSL(object):
 
     @pytest.fixture(params=[True, False])
@@ -811,25 +812,52 @@
 
     def test_event_handler_over_ssl(
         self, container_factory, rabbit_ssl_config, rabbit_config
->>>>>>> 5234b077
     ):
         class Service(object):
             name = "service"
 
-<<<<<<< HEAD
-            @event_handler("service", "eventtype")
-            def method(self, event_data):
-                pass  # pragma: no cover
-
-        container = container_factory(Service, rabbit_config)
+            @event_handler("service", "event")
+            def echo(self, event_data):
+                return event_data
+
+        container = container_factory(Service, rabbit_ssl_config)
         container.start()
 
-        # check message is requeued if container throws ContainerBeingKilled
-        with patch.object(container, 'spawn_worker') as spawn_worker:
-            spawn_worker.side_effect = ContainerBeingKilled()
-
-            with wait_for_call(Consumer, 'requeue_message'):
-                dispatch("service", "eventtype", "payload")
+        dispatch = event_dispatcher(rabbit_config)
+
+        with entrypoint_waiter(container, 'echo') as result:
+            dispatch("service", "event", "payload")
+        assert result.get() == "payload"
+
+    def test_event_dispatcher_over_ssl(
+        self, container_factory, rabbit_ssl_config, rabbit_config
+    ):
+        class Dispatcher(object):
+            name = "dispatch"
+
+            dispatch = EventDispatcher()
+
+            @dummy
+            def method(self, payload):
+                return self.dispatch("event-type", payload)
+
+        class Handler(object):
+            name = "handler"
+
+            @event_handler("dispatch", "event-type")
+            def echo(self, payload):
+                return payload
+
+        dispatcher = container_factory(Dispatcher, rabbit_ssl_config)
+        dispatcher.start()
+
+        handler = container_factory(Handler, rabbit_config)
+        handler.start()
+
+        with entrypoint_waiter(handler, 'echo') as result:
+            with entrypoint_hook(dispatcher, 'method') as dispatch:
+                dispatch("payload")
+        assert result.get() == "payload"
 
 
 def test_stop_with_active_worker(container_factory, rabbit_config, queue_info):
@@ -875,48 +903,4 @@
     block.send(True)
 
     gt.wait()
-    assert gt.dead
-=======
-            @event_handler("service", "event")
-            def echo(self, event_data):
-                return event_data
-
-        container = container_factory(Service, rabbit_ssl_config)
-        container.start()
-
-        dispatch = standalone_dispatcher(rabbit_config)
-
-        with entrypoint_waiter(container, 'echo') as result:
-            dispatch("service", "event", "payload")
-        assert result.get() == "payload"
-
-    def test_event_dispatcher_over_ssl(
-        self, container_factory, rabbit_ssl_config, rabbit_config
-    ):
-        class Dispatcher(object):
-            name = "dispatch"
-
-            dispatch = EventDispatcher()
-
-            @dummy
-            def method(self, payload):
-                return self.dispatch("event-type", payload)
-
-        class Handler(object):
-            name = "handler"
-
-            @event_handler("dispatch", "event-type")
-            def echo(self, payload):
-                return payload
-
-        dispatcher = container_factory(Dispatcher, rabbit_ssl_config)
-        dispatcher.start()
-
-        handler = container_factory(Handler, rabbit_config)
-        handler.start()
-
-        with entrypoint_waiter(handler, 'echo') as result:
-            with entrypoint_hook(dispatcher, 'method') as dispatch:
-                dispatch("payload")
-        assert result.get() == "payload"
->>>>>>> 5234b077
+    assert gt.dead