import socket
from contextlib import contextmanager

import eventlet
import pytest
from eventlet.event import Event
from kombu.connection import Connection
from kombu.message import Message
from mock import Mock, patch
from six.moves import queue

from nameko.amqp.consume import Consumer
from nameko.constants import HEARTBEAT_CONFIG_KEY
from nameko.containers import WorkerContext
from nameko.exceptions import (
    RemoteError, ReplyQueueExpiredWithPendingReplies, RpcTimeout
)
from nameko.extensions import DependencyProvider
from nameko.rpc import Responder, get_rpc_exchange, rpc
from nameko.standalone.rpc import (
    ClusterRpcProxy, ReplyListener, RpcProxy, ServiceRpcProxy
)
from nameko.testing.waiting import wait_for_call

from test import skip_if_no_toxiproxy


class ContextReader(DependencyProvider):
    """ Access values from the worker context data.

    This is a test facilty! Write specific Dependencies to make use of
    values in ``WorkerContext.data``, don't expose it directly.
    """

    def get_dependency(self, worker_ctx):
        def get_context_value(key):
            return worker_ctx.context_data.get(key)
        return get_context_value


class FooService(object):
    name = 'foobar'

    get_context_value = ContextReader()

    @rpc
    def spam(self, ham):
        return ham

    @rpc
    def broken(self):
        raise ExampleError('broken')

    @rpc
    def get_context_data(self, name):
        return self.get_context_value(name)

    @rpc
    def sleep(self, seconds=0):
        eventlet.sleep(seconds)
        return seconds


class ExampleError(Exception):
    pass


class CustomWorkerContext(WorkerContext):
    context_keys = ("custom_header",)


def test_proxy(container_factory, rabbit_config):

    container = container_factory(FooService, rabbit_config)
    container.start()

    with ServiceRpcProxy('foobar', rabbit_config) as foo:
        assert foo.spam(ham='eggs') == 'eggs'
        assert foo.spam(ham='eggs') == 'eggs'  # test re-use


def test_proxy_manual_start_stop(container_factory, rabbit_config):

    container = container_factory(FooService, rabbit_config)
    container.start()

    foobar_proxy = ServiceRpcProxy('foobar', rabbit_config)
    foo = foobar_proxy.start()
    assert foo.spam(ham='eggs') == 'eggs'
    assert foo.spam(ham='eggs') == 'eggs'  # test re-use
    foobar_proxy.stop()


def test_proxy_stop_start_again(container_factory, rabbit_config):

    container = container_factory(FooService, rabbit_config)
    container.start()

    foobar_proxy = ServiceRpcProxy('foobar', rabbit_config)
    foo1 = foobar_proxy.start()
    assert foo1.spam(ham='eggs') == 'eggs'
    foobar_proxy.stop()

    foo2 = foobar_proxy.start()
    assert foo2.spam(ham='eggs') == 'eggs'  # test re-use
    foobar_proxy.stop()


def test_proxy_context_data(container_factory, rabbit_config):

    container = container_factory(FooService, rabbit_config)
    container.start()

    context_data = {'language': 'en'}
    with ServiceRpcProxy('foobar', rabbit_config, context_data) as foo:
        assert foo.get_context_data('language') == 'en'

    context_data = {'language': 'fr'}
    with ServiceRpcProxy('foobar', rabbit_config, context_data) as foo:
        assert foo.get_context_data('language') == 'fr'


@pytest.mark.usefixtures('predictable_call_ids')
def test_call_id(container_factory, rabbit_config):

    container = container_factory(FooService, rabbit_config)
    container.start()

    with ServiceRpcProxy('foobar', rabbit_config) as foo:
        stack1 = foo.get_context_data('call_id_stack')
        assert stack1 == [
            'standalone_rpc_proxy.0.0',
            'foobar.get_context_data.1'
        ]
        stack2 = foo.get_context_data('call_id_stack')
        assert stack2 == [
            'standalone_rpc_proxy.0.2',
            'foobar.get_context_data.3'
        ]


def test_proxy_remote_error(container_factory, rabbit_config):

    container = container_factory(FooService, rabbit_config)
    container.start()

    with ServiceRpcProxy("foobar", rabbit_config) as proxy:
        with pytest.raises(RemoteError) as exc_info:
            proxy.broken()
        assert exc_info.value.exc_type == "ExampleError"


@patch('nameko.standalone.rpc.RPC_REPLY_QUEUE_TTL', new=200)
def test_reply_queue_removed_on_expiry(
    rabbit_manager, rabbit_config, container_factory
):
    def list_queues():
        vhost = rabbit_config['vhost']
        return [
            queue['name']
            for queue in rabbit_manager.get_queues(vhost=vhost)
        ]

    container = container_factory(FooService, rabbit_config)
    container.start()

    queues_before = list_queues()

    with ServiceRpcProxy('foobar', rabbit_config) as foo:
        queues_during = list_queues()
        assert foo.spam(ham='eggs') == 'eggs'

    eventlet.sleep(.3)  # sleep for >TTL
    queues_after = list_queues()

    assert queues_before != queues_during
    assert queues_after == queues_before

    # check proxy re-use
    with ServiceRpcProxy('foobar', rabbit_config) as foo:
        assert foo.spam(ham='eggs') == 'eggs'
        assert foo.spam(ham='eggs') == 'eggs'

    eventlet.sleep(.3)  # sleep for >TTL
    queues_after = list_queues()
    assert queues_after == queues_before


@patch('nameko.standalone.rpc.RPC_REPLY_QUEUE_TTL', new=200)
def test_reply_queue_not_removed_while_in_use(
    rabbit_manager, rabbit_config, container_factory
):
    def list_queues():
        vhost = rabbit_config['vhost']
        return [
            queue['name']
            for queue in rabbit_manager.get_queues(vhost=vhost)
        ]

    container = container_factory(FooService, rabbit_config)
    container.start()

    # check proxy re-use
    with ServiceRpcProxy('foobar', rabbit_config) as foo:
        queues_before = list_queues()
        # sleep for 2x TTL
        assert foo.sleep(0.4) == 0.4
        queues_between = list_queues()
        assert foo.spam(ham='eggs') == 'eggs'
        queues_after = list_queues()

    assert queues_before == queues_between == queues_after


@skip_if_no_toxiproxy
class TestDisconnectedWhileWaitingForReply(object):

    @pytest.yield_fixture(autouse=True)
    def fast_reconnects(self):

        @contextmanager
        def establish_connection(self):
            with self.create_connection() as conn:
                conn.ensure_connection(
                    self.on_connection_error,
                    self.connect_max_retries,
                    interval_start=0.1,
                    interval_step=0.1)
                yield conn

        with patch.object(
            Consumer, 'establish_connection', new=establish_connection
        ):
            yield

    @pytest.yield_fixture(autouse=True)
    def fast_expiry(self):
        with patch('nameko.standalone.rpc.RPC_REPLY_QUEUE_TTL', new=100):
            yield

    @pytest.fixture(autouse=True)
    def container(
        self, container_factory, rabbit_config, rabbit_manager, toxiproxy,
        fast_expiry
    ):

        def enable_after_queue_expires():
            eventlet.sleep(1)
            toxiproxy.enable()

        class Service(object):
            name = "service"

            @rpc
            def sleep(self):
                toxiproxy.disable()
                eventlet.spawn_n(enable_after_queue_expires)
                return "OK"

        config = rabbit_config.copy()
        container = container_factory(Service, config)
        container.start()

        return container

    @pytest.yield_fixture
    def toxic_rpc_proxy(self, rabbit_config, toxiproxy):
        config = rabbit_config.copy()
        config['AMQP_URI'] = toxiproxy.uri
        with ClusterRpcProxy(config) as proxy:
            yield proxy

    def test_reply_queue_removed_while_disconnected_with_pending_reply(
        self, toxic_rpc_proxy, toxiproxy, container
    ):
        with pytest.raises(ReplyQueueExpiredWithPendingReplies):
            toxic_rpc_proxy.service.sleep()


@patch('nameko.standalone.rpc.RPC_REPLY_QUEUE_TTL', new=200)
def test_async_wait_longer_than_expiry(container_factory, rabbit_config):
    """ Replies to async requests will be lost if the reply queue expiry is
    shorter than the period waited before consuming the result.
    """

    container = container_factory(FooService, rabbit_config)
    container.start()

    with ServiceRpcProxy('foobar', rabbit_config, timeout=0.6) as foo:
        res = foo.sleep.call_async(0.4)
        eventlet.sleep(0.4)

        with pytest.raises(ReplyQueueExpiredWithPendingReplies):
            res.result()


@patch('nameko.standalone.rpc.RPC_REPLY_QUEUE_TTL', new=200)
def test_request_longer_than_expiry(container_factory, rabbit_config):
    container = container_factory(FooService, rabbit_config)
    container.start()

    with ServiceRpcProxy('foobar', rabbit_config) as foo:
        assert foo.sleep(0.4) == 0.4


@patch('nameko.standalone.rpc.RPC_REPLY_QUEUE_TTL', new=200)
def test_inactive_longer_than_expiry(container_factory, rabbit_config):
    container = container_factory(FooService, rabbit_config)
    container.start()

    with ServiceRpcProxy('foobar', rabbit_config) as foo:
        eventlet.sleep(0.4)
        assert foo.spam(ham='eggs') == 'eggs'


def test_unexpected_correlation_id(container_factory, rabbit_config):
    container = container_factory(FooService, rabbit_config)
    container.start()

    service_rpc_proxy = ServiceRpcProxy("foobar", rabbit_config)
    with service_rpc_proxy as proxy:

        message = Message(channel=None, properties={
            'reply_to': service_rpc_proxy.reply_listener.queue.routing_key,
            'correlation_id': 'invalid',
            'content_type': 'application/json'
        })
        amqp_uri = container.config['AMQP_URI']
        exchange = get_rpc_exchange(container.config)

        responder = Responder(amqp_uri, exchange, message)
        with patch('nameko.standalone.rpc._logger', autospec=True) as logger:
            responder.send_response(None, None)
            assert proxy.spam(ham='eggs') == 'eggs'
            assert logger.debug.call_count == 1


def test_async_rpc(container_factory, rabbit_config):

    container = container_factory(FooService, rabbit_config)
    container.start()

    with ServiceRpcProxy('foobar', rabbit_config) as foo:
        rep1 = foo.spam.call_async(ham=1)
        rep2 = foo.spam.call_async(ham=2)
        rep3 = foo.spam.call_async(ham=3)
        rep4 = foo.spam.call_async(ham=4)
        rep5 = foo.spam.call_async(ham=5)
        assert rep2.result() == 2
        assert rep3.result() == 3
        assert rep1.result() == 1
        assert rep4.result() == 4
        assert rep5.result() == 5


def test_multiple_proxies(container_factory, rabbit_config):
    container = container_factory(FooService, rabbit_config)
    container.start()

    with ServiceRpcProxy('foobar', rabbit_config) as proxy1:
        res1 = proxy1.spam.call_async(ham=1)

        with ServiceRpcProxy('foobar', rabbit_config) as proxy2:
            res2 = proxy2.spam.call_async(ham=2)

            assert res1.result() == 1
            assert res2.result() == 2


def test_multiple_calls_to_result(container_factory, rabbit_config):
    container = container_factory(FooService, rabbit_config)
    container.start()

    with ServiceRpcProxy('foobar', rabbit_config) as proxy:
        res = proxy.spam.call_async(ham=1)
        res.result()
        res.result()


@skip_if_no_toxiproxy
class TestDisconnectWithPendingReply(object):

    @pytest.fixture
    def toxic_rpc_proxy(self, rabbit_config, toxiproxy):
        rabbit_config['AMQP_URI'] = toxiproxy.uri
        return ClusterRpcProxy(rabbit_config)

    def test_disconnect_and_successfully_reconnect(
        self, container_factory, rabbit_manager, rabbit_config,
        toxic_rpc_proxy, toxiproxy
    ):
        block = Event()

        class Service(object):
            name = "service"

            @rpc
            def method(self, arg):
                block.wait()
                return arg

        container = container_factory(Service, rabbit_config)
        container.start()

        with toxic_rpc_proxy as proxy:

            # make an async call that will block,
            # wait for the worker to have spawned
            with wait_for_call(container, 'spawn_worker'):
                res = proxy.service.method.call_async('msg1')

            # disable toxiproxy to kill connections
            toxiproxy.disable()

            # re-enable toxiproxy when the connection error is detected
            def reconnect(args, kwargs, res, exc_info):
                block.send(True)
                toxiproxy.enable()
                return True

            with wait_for_call(
                toxic_rpc_proxy.reply_listener.consumer, 'on_connection_error',
                callback=reconnect
            ):
                # rpc proxy should recover the message in flight
                res.result() == "msg1"

                # proxy should work again after reconnection
                assert proxy.service.method("msg2") == "msg2"

            # stop container before we stop toxiproxy
            container.stop()


def test_timeout_not_needed(container_factory, rabbit_manager, rabbit_config):
    container = container_factory(FooService, rabbit_config)
    container.start()

    with ServiceRpcProxy('foobar', rabbit_config, timeout=1) as proxy:
        assert proxy.sleep() == 0


def test_timeout(container_factory, rabbit_manager, rabbit_config):
    container = container_factory(FooService, rabbit_config)
    container.start()

    with ServiceRpcProxy('foobar', rabbit_config, timeout=.5) as proxy:
        with pytest.raises(RpcTimeout):
            proxy.sleep(seconds=2)

        # make sure we can still use the proxy
        assert proxy.sleep(seconds=0) == 0


def test_no_timeout(
    container_factory, rabbit_manager, rabbit_config
):
    container = container_factory(FooService, rabbit_config)
    container.start()

    with ServiceRpcProxy('foobar', rabbit_config) as proxy:
        with pytest.raises(eventlet.Timeout):
            with eventlet.Timeout(.1):
                proxy.sleep(seconds=1)


def test_async_timeout(
    container_factory, rabbit_manager, rabbit_config
):
    container = container_factory(FooService, rabbit_config)
    container.start()

    with ServiceRpcProxy('foobar', rabbit_config, timeout=.5) as proxy:
        result = proxy.sleep.call_async(seconds=2)
        with pytest.raises(RpcTimeout):
            result.result()


def test_use_after_close(container_factory, rabbit_manager, rabbit_config):
    container = container_factory(FooService, rabbit_config)
    container.start()

    with ServiceRpcProxy('foobar', rabbit_config) as proxy:
        proxy.spam(ham=1)
        pass

    with pytest.raises(RuntimeError) as exc:
        proxy.spam(ham=1)
    assert 'can no longer be used' in str(exc)


@patch('nameko.standalone.rpc.RPC_REPLY_QUEUE_TTL', new=100)
def test_proxy_queue_expired_even_if_unused(rabbit_manager, rabbit_config):
    vhost = rabbit_config['vhost']
    with ServiceRpcProxy('exampleservice', rabbit_config):
        assert len(rabbit_manager.get_queues(vhost)) == 1

    eventlet.sleep(.15)  # sleep for >TTL
    assert len(rabbit_manager.get_queues(vhost)) == 0


def test_cluster_proxy(container_factory, rabbit_manager, rabbit_config):
    container = container_factory(FooService, rabbit_config)
    container.start()

    with ClusterRpcProxy(rabbit_config) as proxy:
        assert proxy.foobar.spam(ham=1) == 1


def test_cluster_proxy_reuse(container_factory, rabbit_manager, rabbit_config):
    container = container_factory(FooService, rabbit_config)
    container.start()

    cluster_proxy = ClusterRpcProxy(rabbit_config)
    with cluster_proxy as proxy:
        assert proxy.foobar.spam(ham=1) == 1

    with cluster_proxy as second_proxy:
        assert second_proxy.foobar.spam(ham=1) == 1


def test_cluster_proxy_dict_access(
    container_factory, rabbit_manager, rabbit_config
):
    container = container_factory(FooService, rabbit_config)
    container.start()

    with ClusterRpcProxy(rabbit_config) as proxy:
        assert proxy['foobar'].spam(ham=3) == 3


def test_recover_from_keyboardinterrupt(
    container_factory, rabbit_manager, rabbit_config
):
    container = container_factory(FooService, rabbit_config)
    container.start()  # create rpc queues
    container.stop()  # but make sure call doesn't complete

    with ServiceRpcProxy('foobar', rabbit_config) as proxy:

        with patch('kombu.connection.Connection.drain_events') as drain_events:
            drain_events.side_effect = KeyboardInterrupt('killing from test')
            with pytest.raises(KeyboardInterrupt):
                proxy.spam(ham=0)

        container = container_factory(FooService, rabbit_config)
        container.start()

        # proxy should still work
        assert proxy.spam(ham=1) == 1


class TestConfigurability(object):
    """
    Test and demonstrate configuration options for the standalone RPC proxy
    """

    @pytest.yield_fixture
    def get_producer(self):
        with patch('nameko.amqp.publish.get_producer') as get_producer:
            yield get_producer

    @pytest.fixture
    def producer(self, get_producer):
        producer = get_producer().__enter__.return_value
        # make sure we don't raise UndeliverableMessage if mandatory is True
        producer.channel.returned_messages.get_nowait.side_effect = queue.Empty
        return producer

    @pytest.mark.parametrize("parameter", [
        # delivery options
        'delivery_mode', 'priority', 'expiration',
        # message options
        'serializer', 'compression',
        # retry policy
        'retry', 'retry_policy',
        # other arbitrary publish kwargs
        'user_id', 'bogus_param'
    ])
    def test_regular_parameters(
        self, parameter, mock_container, producer
    ):
        """ Verify that most parameters can be specified at RpcProxy
        instantiation time.
        """
        config = {'AMQP_URI': 'memory://localhost'}

        value = Mock()

        rpc_proxy = RpcProxy(
            config, **{parameter: value}
        )
        with rpc_proxy as proxy:
            proxy.service.method.call_async()
        assert producer.publish.call_args[1][parameter] == value

    @pytest.mark.usefixtures('predictable_call_ids')
    def test_headers(self, mock_container, producer):
        """ Headers can be provided at instantiation time, and are merged with
        Nameko headers.
        """
        config = {'AMQP_URI': 'memory://localhost'}

        data = {'context': 'data'}

        value = {'foo': Mock()}

        rpc_proxy = RpcProxy(
            config, context_data=data, **{'headers': value}
        )

        with rpc_proxy as proxy:
            proxy['service-name'].method.call_async()

        def merge_dicts(base, *updates):
            merged = base.copy()
            [merged.update(update) for update in updates]
            return merged

        nameko_headers = {
            'nameko.context': 'data',
            'nameko.call_id_stack': ['standalone_rpc_proxy.0.0'],
        }

        assert producer.publish.call_args[1]['headers'] == merge_dicts(
            nameko_headers, value
        )

    @patch('nameko.rpc.uuid')
    @patch('nameko.standalone.rpc.uuid')
    def test_restricted_parameters(
        self, patch_standalone_uuid, patch_uuid, mock_container, producer
    ):
        """ Verify that providing routing parameters at instantiation
        time has no effect.
        """
        config = {'AMQP_URI': 'memory://localhost'}

        patch_standalone_uuid.uuid4.return_value = "uuid1"
        patch_uuid.uuid4.return_value = "uuid2"

        restricted_params = (
            'exchange', 'routing_key', 'mandatory',
            'correlation_id', 'reply_to'
        )

        rpc_proxy = RpcProxy(
            config, **{param: Mock() for param in restricted_params}
        )

        with rpc_proxy as proxy:
            proxy.service.method.call_async()

        publish_params = producer.publish.call_args[1]

        assert publish_params['exchange'].name == "nameko-rpc"
        assert publish_params['routing_key'] == 'service.method'
        assert publish_params['mandatory'] is True
        assert publish_params['reply_to'] == "uuid1"
        assert publish_params['correlation_id'] == "uuid2"


@skip_if_no_toxiproxy
class TestStandaloneProxyDisconnections(object):

    @pytest.fixture(autouse=True)
    def container(self, container_factory, rabbit_config):

        class Service(object):
            name = "service"

            @rpc
            def echo(self, arg):
                return arg

        config = rabbit_config

        container = container_factory(Service, config)
        container.start()

    @pytest.yield_fixture(autouse=True)
    def retry(self, request):
        retry = False
        if "publish_retry" in request.keywords:
            retry = True

        with patch.object(
            RpcProxy.publisher_cls, 'retry', new=retry
        ):
            yield

    @pytest.yield_fixture(params=[True, False])
    def use_confirms(self, request):
        with patch.object(
            RpcProxy.publisher_cls, 'use_confirms',
            new=request.param
        ):
            yield request.param

    @pytest.yield_fixture(autouse=True)
    def toxic_rpc_proxy(self, toxiproxy):
        with patch.object(RpcProxy, 'amqp_uri', new=toxiproxy.uri):
            yield

    @pytest.yield_fixture
    def service_rpc(self, rabbit_config):
        with ServiceRpcProxy("service", rabbit_config) as proxy:
            yield proxy

    @pytest.mark.usefixtures('use_confirms')
    def test_normal(self, service_rpc):
        assert service_rpc.echo(1) == 1
        assert service_rpc.echo(2) == 2

    @pytest.mark.usefixtures('use_confirms')
    def test_down(self, service_rpc, toxiproxy):
        toxiproxy.disable()

        with pytest.raises(socket.error) as exc_info:
            service_rpc.echo(1)
        assert "ECONNREFUSED" in str(exc_info.value)

    @pytest.mark.usefixtures('use_confirms')
    def test_timeout(self, service_rpc, toxiproxy):
        toxiproxy.set_timeout()

        with pytest.raises(IOError) as exc_info:
            service_rpc.echo(1)
        assert "Socket closed" in str(exc_info.value)

    def test_reuse_when_down(self, service_rpc, toxiproxy):
        """ Verify we detect stale connections.

        Publish confirms are required for this functionality. Without confirms
        the later messages are silently lost and the test hangs waiting for a
        response.
        """
        assert service_rpc.echo(1) == 1

        toxiproxy.disable()

        # publisher cannot connect, raises
        with pytest.raises(IOError) as exc_info:
            service_rpc.echo(2)
        assert (
            # expect the write to raise a BrokenPipe or, if it succeeds,
            # the socket to be closed on the subsequent confirmation read
            "Broken pipe" in str(exc_info.value) or
            "Socket closed" in str(exc_info.value)
        )

    def test_reuse_when_recovered(self, service_rpc, toxiproxy):
        """ Verify we detect and recover from stale connections.

        Publish confirms are required for this functionality. Without confirms
        the later messages are silently lost and the test hangs waiting for a
        response.
        """
        assert service_rpc.echo(1) == 1

        toxiproxy.disable()

        # publisher cannot connect, raises
        with pytest.raises(IOError) as exc_info:
            service_rpc.echo(2)
        assert (
            # expect the write to raise a BrokenPipe or, if it succeeds,
            # the socket to be closed on the subsequent confirmation read
            "Broken pipe" in str(exc_info.value) or
            "Socket closed" in str(exc_info.value)
        )

        toxiproxy.enable()

        assert service_rpc.echo(3) == 3

    @pytest.mark.publish_retry
    def test_with_retry_policy(self, service_rpc, toxiproxy):
        """ Verify we automatically recover from stale connections.

        Publish confirms are required for this functionality. Without confirms
        the later messages are silently lost and the test hangs waiting for a
        response.
        """
        assert service_rpc.echo(1) == 1

        toxiproxy.disable()

        def enable_after_retry(args, kwargs, res, exc_info):
            toxiproxy.enable()
            return True

        # subsequent calls succeed (after reconnecting via retry policy)
        with wait_for_call(Connection, 'connect', callback=enable_after_retry):
            assert service_rpc.echo(2) == 2


@skip_if_no_toxiproxy
class TestStandaloneProxyReplyListenerDisconnections(object):

    @pytest.yield_fixture(autouse=True)
    def fast_reconnects(self):

        @contextmanager
        def establish_connection(self):
            with self.create_connection() as conn:
                conn.ensure_connection(
                    self.on_connection_error,
                    self.connect_max_retries,
                    interval_start=0.1,
                    interval_step=0.1)
                yield conn

        with patch.object(
            Consumer, 'establish_connection', new=establish_connection
        ):
            yield

    @pytest.fixture(autouse=True)
    def container(self, container_factory, rabbit_config):

        class Service(object):
            name = "service"

            @rpc
            def echo(self, arg):
                return arg

        config = rabbit_config

        # very fast heartbeat
        config = rabbit_config
        config[HEARTBEAT_CONFIG_KEY] = 2  # seconds

        container = container_factory(Service, config)
        container.start()

    @pytest.yield_fixture(autouse=True)
    def toxic_reply_listener(self, toxiproxy):
        with patch.object(ReplyListener, 'amqp_uri', new=toxiproxy.uri):
            yield

    @pytest.fixture
    def rpc_proxy(self, rabbit_config):
        return ServiceRpcProxy('service', rabbit_config)

    @pytest.fixture
    def reply_listener(self, rpc_proxy):
        return rpc_proxy.reply_listener

    @pytest.yield_fixture
    def service_rpc(self, rpc_proxy):
        with rpc_proxy as proxy:
            yield proxy

    def test_normal(self, container, service_rpc):
        assert service_rpc.echo("foo") == "foo"

    def test_down(self, reply_listener, service_rpc, toxiproxy):
        """ Verify we detect and recover from closed sockets.

        This failure mode closes the socket between the consumer and the
        rabbit broker.

        Attempting to read from the closed socket raises a socket.error
        and the connection is re-established.
        """
        def reset(args, kwargs, result, exc_info):
            toxiproxy.enable()
            return True

        with wait_for_call(
            reply_listener.consumer, 'on_connection_error', callback=reset
        ):
            toxiproxy.disable()

            # connection re-established after one error;
            # make the request _inside_ the context block because the reply
            # listener doesn't establish a connection until consuming a result
            assert service_rpc.echo("foo") == "foo"

    def test_upstream_timeout(self, reply_listener, service_rpc, toxiproxy):
        """ Verify we detect and recover from sockets timing out.

        This failure mode means that the socket between the consumer and the
        rabbit broker times out after `timeout` milliseconds and then closes.

        Attempting to read from the socket after it's closed raises a
        socket.error and the connection will be re-established. If `timeout`
        is longer than twice the heartbeat interval, the behaviour is the same
        as in `test_upstream_blackhole` below.
        """
        def reset(args, kwargs, result, exc_info):
            toxiproxy.reset_timeout()
            return True

        with wait_for_call(
            reply_listener.consumer, 'on_connection_error', callback=reset
        ):
            toxiproxy.set_timeout(timeout=100)

            # connection re-established after one error;
            # make the request _inside_ the context block because the reply
            # listener doesn't establish a connection until consuming a result
            assert service_rpc.echo("foo") == "foo"

    def test_upstream_blackhole(self, reply_listener, service_rpc, toxiproxy):
        """ Verify we detect and recover from sockets losing data.

        This failure mode means that all data sent from the consumer to the
        rabbit broker is lost, but the socket remains open.

        Heartbeats sent from the consumer are not received by the broker. After
        two beats are missed the broker closes the connection, and subsequent
        reads from the socket raise a socket.error, so the connection is
        re-established.
        """
        def reset(args, kwargs, result, exc_info):
            toxiproxy.reset_timeout()
            return True

        with wait_for_call(
            reply_listener.consumer, 'on_connection_error', callback=reset
        ):
            toxiproxy.set_timeout(timeout=0)

            # connection re-established after one error;
            # make the request _inside_ the context block because the reply
            # listener doesn't establish a connection until consuming a result
            assert service_rpc.echo("foo") == "foo"

    def test_downstream_timeout(self, reply_listener, service_rpc, toxiproxy):
        """ Verify we detect and recover from sockets timing out.

        This failure mode means that the socket between the rabbit broker and
        the consumer times out after `timeout` milliseconds and then closes.

        Attempting to read from the socket after it's closed raises a
        socket.error and the connection will be re-established. If `timeout`
        is longer than twice the heartbeat interval, the behaviour is the same
        as in `test_downstream_blackhole` below, except that the consumer
        cancel will eventually (`timeout` milliseconds) raise a socket.error,
        which is ignored, allowing the teardown to continue.

        See :meth:`kombu.messsaging.Consumer.__exit__`
        """
        def reset(args, kwargs, result, exc_info):
            toxiproxy.reset_timeout()
            return True

        with wait_for_call(
            reply_listener.consumer, 'on_connection_error', callback=reset
        ):
            toxiproxy.set_timeout(stream="downstream", timeout=100)

            # connection re-established after one error;
            # make the request _inside_ the context block because the reply
            # listener doesn't establish a connection until consuming a result
            assert service_rpc.echo("foo") == "foo"

    def test_downstream_blackhole(
        self, reply_listener, service_rpc, toxiproxy
    ):  # pragma: no cover
        """ Verify we detect and recover from sockets losing data.

        This failure mode means that all data sent from the rabbit broker to
        the consumer is lost, but the socket remains open.

        Heartbeat acknowledgements from the broker are not received by the
        consumer. After two beats are missed the consumer raises a "too many
        heartbeats missed" error.

        Cancelling the consumer requests an acknowledgement from the broker,
        which is swallowed by the socket. There is no timeout when reading
        the acknowledgement so this hangs forever.

        See :meth:`kombu.messsaging.Consumer.__exit__`
        """
        pytest.skip("skip until kombu supports recovery in this scenario")

        def reset(args, kwargs, result, exc_info):
            toxiproxy.reset_timeout()
            return True

        with wait_for_call(
            reply_listener.consumer, 'on_connection_error', callback=reset
        ):
            toxiproxy.set_timeout(stream="downstream", timeout=0)

<<<<<<< HEAD
            # connection re-established after one error;
            # make the request _inside_ the context block because the reply
            # listener doesn't establish a connection until consuming a result
            assert service_rpc.echo("foo") == "foo"
=======
        # can't reuse it
        with pytest.raises(RuntimeError) as raised:
            service_rpc.echo(3)
        assert "This consumer has been disconnected" in str(raised.value)


class TestSSL(object):

    def test_rpc_proxy_over_ssl(
        self, container_factory, rabbit_ssl_config, rabbit_config
    ):
        class Service(object):
            name = "service"

            @rpc
            def echo(self, *args, **kwargs):
                return args, kwargs

        container = container_factory(Service, rabbit_config)
        container.start()

        with ServiceRpcProxy("service", rabbit_ssl_config) as proxy:
            assert proxy.echo("a", "b", foo="bar") == [
                ['a', 'b'], {'foo': 'bar'}
            ]
>>>>>>> 5234b077
<|MERGE_RESOLUTION|>--- conflicted
+++ resolved
@@ -987,16 +987,10 @@
         ):
             toxiproxy.set_timeout(stream="downstream", timeout=0)
 
-<<<<<<< HEAD
             # connection re-established after one error;
             # make the request _inside_ the context block because the reply
             # listener doesn't establish a connection until consuming a result
             assert service_rpc.echo("foo") == "foo"
-=======
-        # can't reuse it
-        with pytest.raises(RuntimeError) as raised:
-            service_rpc.echo(3)
-        assert "This consumer has been disconnected" in str(raised.value)
 
 
 class TestSSL(object):
@@ -1017,5 +1011,4 @@
         with ServiceRpcProxy("service", rabbit_ssl_config) as proxy:
             assert proxy.echo("a", "b", foo="bar") == [
                 ['a', 'b'], {'foo': 'bar'}
-            ]
->>>>>>> 5234b077
+            ]