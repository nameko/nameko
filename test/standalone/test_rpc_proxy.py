--- conflicted
+++ resolved
@@ -9,12 +9,9 @@
 from mock import Mock, patch
 from six.moves import queue
 
-<<<<<<< HEAD
 from nameko import config
-=======
 from nameko.amqp.consume import Consumer
 from nameko.constants import HEARTBEAT_CONFIG_KEY
->>>>>>> a8e910af
 from nameko.containers import WorkerContext
 from nameko.exceptions import (
     RemoteError, ReplyQueueExpiredWithPendingReplies, RpcTimeout
@@ -78,11 +75,7 @@
     container = container_factory(FooService)
     container.start()
 
-<<<<<<< HEAD
-    with ServiceRpcProxy('foobar') as foo:
-=======
-    with ServiceRpcClient('foobar', rabbit_config) as foo:
->>>>>>> a8e910af
+    with ServiceRpcClient('foobar') as foo:
         assert foo.spam(ham='eggs') == 'eggs'
         assert foo.spam(ham='eggs') == 'eggs'  # test re-use
 
@@ -92,13 +85,8 @@
     container = container_factory(FooService)
     container.start()
 
-<<<<<<< HEAD
-    foobar_proxy = ServiceRpcProxy('foobar')
-    foo = foobar_proxy.start()
-=======
-    foobar_client = ServiceRpcClient('foobar', rabbit_config)
+    foobar_client = ServiceRpcClient('foobar')
     foo = foobar_client.start()
->>>>>>> a8e910af
     assert foo.spam(ham='eggs') == 'eggs'
     assert foo.spam(ham='eggs') == 'eggs'  # test re-use
     foobar_client.stop()
@@ -109,7 +97,7 @@
     container = container_factory(FooService, rabbit_config)
     container.start()
 
-    foobar_client = ServiceRpcClient('foobar', rabbit_config)
+    foobar_client = ServiceRpcClient('foobar')
     foo1 = foobar_client.start()
     assert foo1.spam(ham='eggs') == 'eggs'
     foobar_client.stop()
@@ -125,19 +113,11 @@
     container.start()
 
     context_data = {'language': 'en'}
-<<<<<<< HEAD
-    with ServiceRpcProxy('foobar', context_data) as foo:
+    with ServiceRpcClient('foobar', context_data) as foo:
         assert foo.get_context_data('language') == 'en'
 
     context_data = {'language': 'fr'}
-    with ServiceRpcProxy('foobar', context_data) as foo:
-=======
-    with ServiceRpcClient('foobar', rabbit_config, context_data) as foo:
-        assert foo.get_context_data('language') == 'en'
-
-    context_data = {'language': 'fr'}
-    with ServiceRpcClient('foobar', rabbit_config, context_data) as foo:
->>>>>>> a8e910af
+    with ServiceRpcClient('foobar', context_data) as foo:
         assert foo.get_context_data('language') == 'fr'
 
 
@@ -147,13 +127,7 @@
     container = container_factory(FooService)
     container.start()
 
-<<<<<<< HEAD
-    with ServiceRpcProxy("foobar") as proxy:
-        with pytest.raises(RemoteError) as exc_info:
-            proxy.broken()
-        assert exc_info.value.exc_type == "ExampleError"
-=======
-    with ServiceRpcClient('foobar', rabbit_config) as foo:
+    with ServiceRpcClient('foobar') as foo:
         stack1 = foo.get_context_data('call_id_stack')
         assert stack1 == [
             'standalone_rpc_client.0.0',
@@ -164,7 +138,6 @@
             'standalone_rpc_client.0.2',
             'foobar.get_context_data.3'
         ]
->>>>>>> a8e910af
 
 
 def test_client_remote_error(container_factory, rabbit_config):
@@ -172,19 +145,10 @@
     container = container_factory(FooService)
     container.start()
 
-<<<<<<< HEAD
-    with ServiceRpcProxy("foobar") as proxy:
-        queue_consumer = proxy.reply_listener.queue_consumer
-        with patch.object(queue_consumer, 'get_message', autospec=True) as get:
-            get.side_effect = socket.error
-            with pytest.raises(socket.error):
-                proxy.spam("")
-=======
-    with ServiceRpcClient("foobar", rabbit_config) as client:
+    with ServiceRpcClient("foobar") as client:
         with pytest.raises(RemoteError) as exc_info:
             client.broken()
         assert exc_info.value.exc_type == "ExampleError"
->>>>>>> a8e910af
 
 
 @patch('nameko.standalone.rpc.RPC_REPLY_QUEUE_TTL', new=200)
@@ -203,11 +167,7 @@
 
     queues_before = list_queues()
 
-<<<<<<< HEAD
-    with ServiceRpcProxy('foobar') as foo:
-=======
-    with ServiceRpcClient('foobar', rabbit_config) as foo:
->>>>>>> a8e910af
+    with ServiceRpcClient('foobar') as foo:
         queues_during = list_queues()
         assert foo.spam(ham='eggs') == 'eggs'
 
@@ -217,13 +177,8 @@
     assert queues_before != queues_during
     assert queues_after == queues_before
 
-<<<<<<< HEAD
-    # check proxy re-use
-    with ServiceRpcProxy('foobar') as foo:
-=======
     # check client re-use
-    with ServiceRpcClient('foobar', rabbit_config) as foo:
->>>>>>> a8e910af
+    with ServiceRpcClient('foobar') as foo:
         assert foo.spam(ham='eggs') == 'eggs'
         assert foo.spam(ham='eggs') == 'eggs'
 
@@ -247,7 +202,7 @@
     container.start()
 
     # check client re-use
-    with ServiceRpcClient('foobar', rabbit_config) as foo:
+    with ServiceRpcClient('foobar') as foo:
         queues_before = list_queues()
         # sleep for 2x TTL
         assert foo.sleep(0.4) == 0.4
@@ -345,7 +300,7 @@
     container = container_factory(FooService, rabbit_config)
     container.start()
 
-    with ServiceRpcClient('foobar', rabbit_config) as foo:
+    with ServiceRpcClient('foobar') as foo:
         assert foo.sleep(0.4) == 0.4
 
 
@@ -354,7 +309,7 @@
     container = container_factory(FooService, rabbit_config)
     container.start()
 
-    with ServiceRpcClient('foobar', rabbit_config) as foo:
+    with ServiceRpcClient('foobar') as foo:
         eventlet.sleep(0.4)
         assert foo.spam(ham='eggs') == 'eggs'
 
@@ -364,12 +319,8 @@
     container = container_factory(FooService)
     container.start()
 
-<<<<<<< HEAD
-    with ServiceRpcProxy("foobar") as proxy:
-=======
-    service_rpc_client = ServiceRpcClient("foobar", rabbit_config)
+    service_rpc_client = ServiceRpcClient("foobar")
     with service_rpc_client as client:
->>>>>>> a8e910af
 
         message = Message(channel=None, properties={
             'reply_to': service_rpc_client.reply_listener.queue.routing_key,
@@ -391,11 +342,7 @@
     container = container_factory(FooService)
     container.start()
 
-<<<<<<< HEAD
-    with ServiceRpcProxy('foobar') as foo:
-=======
-    with ServiceRpcClient('foobar', rabbit_config) as foo:
->>>>>>> a8e910af
+    with ServiceRpcClient('foobar') as foo:
         rep1 = foo.spam.call_async(ham=1)
         rep2 = foo.spam.call_async(ham=2)
         rep3 = foo.spam.call_async(ham=3)
@@ -412,19 +359,11 @@
     container = container_factory(FooService)
     container.start()
 
-<<<<<<< HEAD
-    with ServiceRpcProxy('foobar') as proxy1:
-        res1 = proxy1.spam.call_async(ham=1)
-
-        with ServiceRpcProxy('foobar') as proxy2:
-            res2 = proxy2.spam.call_async(ham=2)
-=======
-    with ServiceRpcClient('foobar', rabbit_config) as client1:
+    with ServiceRpcClient('foobar') as client1:
         res1 = client1.spam.call_async(ham=1)
 
-        with ServiceRpcClient('foobar', rabbit_config) as client2:
+        with ServiceRpcClient('foobar') as client2:
             res2 = client2.spam.call_async(ham=2)
->>>>>>> a8e910af
 
             assert res1.result() == 1
             assert res2.result() == 2
@@ -434,13 +373,8 @@
     container = container_factory(FooService)
     container.start()
 
-<<<<<<< HEAD
-    with ServiceRpcProxy('foobar') as proxy:
-        res = proxy.spam.call_async(ham=1)
-=======
-    with ServiceRpcClient('foobar', rabbit_config) as client:
+    with ServiceRpcClient('foobar') as client:
         res = client.spam.call_async(ham=1)
->>>>>>> a8e910af
         res.result()
         res.result()
 
@@ -470,95 +404,7 @@
         container = container_factory(Service)
         container.start()
 
-<<<<<<< HEAD
-        # make an async call that will block,
-        # wait for the worker to have spawned
-        with wait_for_call(container, 'spawn_worker'):
-            res = toxic_rpc_proxy.service.method.call_async('msg1')
-
-        # disable toxiproxy to kill connections
-        toxiproxy.disable()
-
-        # re-enable toxiproxy just before the consumer attempts to reconnect;
-        # (consumer.cancel is the only hook we have)
-        def reconnect(args, kwargs, res, exc_info):
-            block.send(True)
-            toxiproxy.enable()
-            return True
-
-        with wait_for_call(
-            toxic_rpc_proxy._reply_listener.queue_consumer.consumer, 'cancel',
-            callback=reconnect
-        ):
-            # rpc proxy should recover the message in flight
-            res.result() == "msg1"
-
-            # proxy should work again after reconnection
-            assert toxic_rpc_proxy.service.method("msg2") == "msg2"
-
-    def test_disconnect_and_fail_to_reconnect(
-        self, container_factory, rabbit_manager, rabbit_config,
-        toxic_rpc_proxy, toxiproxy
-    ):
-        block = Event()
-
-        class Service(object):
-            name = "service"
-
-            @rpc
-            def method(self, arg):
-                block.wait()
-                return arg
-
-        container = container_factory(Service)
-        container.start()
-
-        # make an async call that will block,
-        # wait for the worker to have spawned
-        with wait_for_call(container, 'spawn_worker'):
-            res = toxic_rpc_proxy.service.method.call_async('msg1')
-
-        # disable toxiproxy to kill connections
-        with toxiproxy.disabled():
-
-            # toxiproxy remains disabled when the proxy attempts to reconnect,
-            # so we should return an error for the request in flight
-            with pytest.raises(socket.error):
-                res.result()
-
-        # unblock worker
-        block.send(True)
-
-        # proxy will not work afterwards because the queueconsumer connection
-        # was not recovered on the second attempt
-        with pytest.raises(RuntimeError):
-            toxic_rpc_proxy.service.method("msg2")
-
-
-class TestConsumeEvent(object):
-
-    @pytest.fixture
-    def queue_consumer(self):
-        queue_consumer = Mock()
-        queue_consumer.stopped = False
-        queue_consumer.connection.connected = True
-        return queue_consumer
-
-    def test_wait(self, queue_consumer):
-        correlation_id = 1
-        event = ConsumeEvent(queue_consumer, correlation_id)
-
-        result = "result"
-
-        def get_message(correlation_id):
-            event.send(result)
-        queue_consumer.get_message.side_effect = get_message
-
-        assert event.wait() == result
-        assert queue_consumer.get_message.call_args == call(correlation_id)
-=======
         with toxic_rpc_client as client:
->>>>>>> a8e910af
 
             # make an async call that will block,
             # wait for the worker to have spawned
@@ -593,24 +439,15 @@
     container = container_factory(FooService)
     container.start()
 
-<<<<<<< HEAD
-    with ServiceRpcProxy('foobar', timeout=1) as proxy:
-        assert proxy.sleep() == 0
-=======
-    with ServiceRpcClient('foobar', rabbit_config, timeout=1) as client:
+    with ServiceRpcClient('foobar', timeout=1) as client:
         assert client.sleep() == 0
->>>>>>> a8e910af
 
 
 def test_timeout(container_factory, rabbit_manager, rabbit_config):
     container = container_factory(FooService)
     container.start()
 
-<<<<<<< HEAD
-    with ServiceRpcProxy('foobar', timeout=.5) as proxy:
-=======
-    with ServiceRpcClient('foobar', rabbit_config, timeout=.5) as client:
->>>>>>> a8e910af
+    with ServiceRpcClient('foobar', timeout=.5) as client:
         with pytest.raises(RpcTimeout):
             client.sleep(seconds=2)
 
@@ -624,11 +461,7 @@
     container = container_factory(FooService)
     container.start()
 
-<<<<<<< HEAD
-    with ServiceRpcProxy('foobar') as proxy:
-=======
-    with ServiceRpcClient('foobar', rabbit_config) as client:
->>>>>>> a8e910af
+    with ServiceRpcClient('foobar') as client:
         with pytest.raises(eventlet.Timeout):
             with eventlet.Timeout(.1):
                 client.sleep(seconds=1)
@@ -640,13 +473,8 @@
     container = container_factory(FooService)
     container.start()
 
-<<<<<<< HEAD
-    with ServiceRpcProxy('foobar', timeout=.5) as proxy:
-        result = proxy.sleep.call_async(seconds=1)
-=======
-    with ServiceRpcClient('foobar', rabbit_config, timeout=.5) as client:
+    with ServiceRpcClient('foobar', timeout=.5) as client:
         result = client.sleep.call_async(seconds=2)
->>>>>>> a8e910af
         with pytest.raises(RpcTimeout):
             result.result()
 
@@ -655,13 +483,8 @@
     container = container_factory(FooService)
     container.start()
 
-<<<<<<< HEAD
-    with ServiceRpcProxy('foobar') as proxy:
-        proxy.spam(ham=1)
-=======
-    with ServiceRpcClient('foobar', rabbit_config) as client:
+    with ServiceRpcClient('foobar') as client:
         client.spam(ham=1)
->>>>>>> a8e910af
         pass
 
     with pytest.raises(RuntimeError) as exc:
@@ -672,39 +495,25 @@
 @patch('nameko.standalone.rpc.RPC_REPLY_QUEUE_TTL', new=100)
 def test_client_queue_expired_even_if_unused(rabbit_manager, rabbit_config):
     vhost = rabbit_config['vhost']
-<<<<<<< HEAD
-    with ServiceRpcProxy('exampleservice'):
-=======
-    with ServiceRpcClient('exampleservice', rabbit_config):
->>>>>>> a8e910af
+    with ServiceRpcClient('exampleservice'):
         assert len(rabbit_manager.get_queues(vhost)) == 1
 
     eventlet.sleep(.15)  # sleep for >TTL
     assert len(rabbit_manager.get_queues(vhost)) == 0
 
 
-<<<<<<< HEAD
-def test_cluster_proxy(container_factory, rabbit_manager, rabbit_config):
-    container = container_factory(FooService)
-=======
 def test_cluster_client(container_factory, rabbit_manager, rabbit_config):
-    container = container_factory(FooService, rabbit_config)
->>>>>>> a8e910af
+    container = container_factory(FooService)
     container.start()
 
     with ClusterRpcClient(rabbit_config) as client:
         assert client.foobar.spam(ham=1) == 1
 
 
-<<<<<<< HEAD
-def test_cluster_proxy_reuse(container_factory, rabbit_manager, rabbit_config):
-    container = container_factory(FooService)
-=======
 def test_cluster_client_reuse(
     container_factory, rabbit_manager, rabbit_config
 ):
-    container = container_factory(FooService, rabbit_config)
->>>>>>> a8e910af
+    container = container_factory(FooService)
     container.start()
 
     cluster_client = ClusterRpcClient(rabbit_config)
@@ -732,11 +541,7 @@
     container.start()  # create rpc queues
     container.stop()  # but make sure call doesn't complete
 
-<<<<<<< HEAD
-    with ServiceRpcProxy('foobar') as proxy:
-=======
-    with ServiceRpcClient('foobar', rabbit_config) as client:
->>>>>>> a8e910af
+    with ServiceRpcClient('foobar') as client:
 
         with patch('kombu.connection.Connection.drain_events') as drain_events:
             drain_events.side_effect = KeyboardInterrupt('killing from test')
@@ -750,16 +555,10 @@
         assert client.spam(ham=1) == 1
 
 
-<<<<<<< HEAD
-def test_consumer_replacing(container_factory, rabbit_manager, rabbit_config):
-    container = container_factory(FooService)
-    container.start()
-=======
 class TestConfigurability(object):
     """
     Test and demonstrate configuration options for the standalone RPC client
     """
->>>>>>> a8e910af
 
     @pytest.yield_fixture
     def get_producer(self):
@@ -793,11 +592,6 @@
 
         value = Mock()
 
-<<<<<<< HEAD
-    with ServiceRpcProxy('foobar') as proxy:
-        # extra setup, as after e.g. connection error
-        proxy.reply_listener.queue_consumer._setup_consumer()
-=======
         rpc_client = ClusterRpcClient(
             config, **{parameter: value}
         )
@@ -811,7 +605,6 @@
         Nameko headers.
         """
         config = {'AMQP_URI': 'memory://localhost'}
->>>>>>> a8e910af
 
         data = {'context': 'data'}
 
@@ -915,15 +708,9 @@
             yield
 
     @pytest.yield_fixture
-<<<<<<< HEAD
-    def service_rpc(self):
-        with ServiceRpcProxy("service") as proxy:
-            yield proxy
-=======
     def service_rpc(self, rabbit_config):
-        with ServiceRpcClient("service", rabbit_config) as client:
+        with ServiceRpcClient("service") as client:
             yield client
->>>>>>> a8e910af
 
     @pytest.mark.usefixtures('use_confirms')
     def test_normal(self, service_rpc):
@@ -1044,9 +831,6 @@
             def echo(self, arg):
                 return arg
 
-<<<<<<< HEAD
-        container = container_factory(Service)
-=======
         config = rabbit_config
 
         # very fast heartbeat
@@ -1054,7 +838,6 @@
         config[HEARTBEAT_CONFIG_KEY] = 2  # seconds
 
         container = container_factory(Service, config)
->>>>>>> a8e910af
         container.start()
 
     @pytest.yield_fixture(autouse=True)
