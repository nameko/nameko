--- conflicted
+++ resolved
@@ -226,13 +226,8 @@
 
     # test rpc (only one service will respond)
     arg = "arg"
-<<<<<<< HEAD
-    with ServiceRpcProxy('service') as proxy:
-        proxy.handle(arg)
-=======
-    with ServiceRpcClient('service', rabbit_config) as client:
+    with ServiceRpcClient('service') as client:
         client.handle(arg)
->>>>>>> a8e910af
 
     assert tracker.call_args_list == [
         call(event_data), call(event_data), call(arg)
@@ -264,13 +259,8 @@
 
     # test rpc
     arg = "arg"
-<<<<<<< HEAD
-    with ServiceRpcProxy("service") as proxy:
-        proxy.handle(arg)
-=======
-    with ServiceRpcClient("service", rabbit_config) as client:
+    with ServiceRpcClient("service") as client:
         client.handle(arg)
->>>>>>> a8e910af
 
     assert tracker.call_args_list == [call(event_data), call(arg)]
 
