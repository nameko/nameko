--- conflicted
+++ resolved
@@ -4,15 +4,10 @@
 from eventlet.event import Event
 import pytest
 
-<<<<<<< HEAD
 from nameko.containers import ServiceContainer
 from nameko.rpc import rpc, Rpc
-from nameko.utils import (
-    fail_fast_imap, repr_safe_str, get_redacted_args, REDACTED)
+from nameko.utils import fail_fast_imap, get_redacted_args, REDACTED
 from nameko.testing.services import get_extension
-=======
-from nameko.utils import fail_fast_imap
->>>>>>> 3f0cbc05
 
 
 def test_fail_fast_imap():
@@ -43,22 +38,7 @@
 
     # The slow call won't go past the sleep as it was killed
     assert not slow_call_returned.ready()
-<<<<<<< HEAD
     assert pool.free() == 2
-
-
-@pytest.mark.parametrize("value, repr_safe_value", [
-    ("bytestr", b"bytestr"),
-    ("bÿtestr", b"b\xc3\xbftestr"),
-    (u"unicode", b"unicode"),
-    (u"unicøde", b"unic\xc3\xb8de"),
-    (None, b"None"),  # cannot encode non-string
-    (object, b"<type 'object'>"),  # cannot encode non-string
-])
-def test_repr_safe_str(value, repr_safe_value):
-    res = repr_safe_str(value)
-    assert res == repr_safe_value
-    assert isinstance(res, bytes)
 
 
 class TestGetRedactedArgs(object):
@@ -73,6 +53,8 @@
     def test_get_redacted_args(self, sensitive_variables, expected):
 
         class Service(object):
+            name = "service"
+
             @rpc(sensitive_variables=sensitive_variables)
             def method(self, a, b):
                 pass
@@ -94,6 +76,8 @@
     def test_get_redacted_args_invocation(self, args, kwargs):
 
         class Service(object):
+            name = "service"
+
             @rpc(sensitive_variables="a")
             def method(self, a, b=None):
                 pass
@@ -153,6 +137,8 @@
     def test_get_redacted_args_partial(self, sensitive_variables, expected):
 
         class Service(object):
+            name = "service"
+
             @rpc(sensitive_variables=sensitive_variables)
             def method(self, a, b):
                 pass
@@ -169,7 +155,4 @@
         entrypoint = get_extension(container, Rpc)
 
         redacted = get_redacted_args(entrypoint, *args, **kwargs)
-        assert redacted == expected
-=======
-    assert pool.free() == 2
->>>>>>> 3f0cbc05
+        assert redacted == expected