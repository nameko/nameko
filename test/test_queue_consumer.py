--- conflicted
+++ resolved
@@ -2,24 +2,19 @@
 import uuid
 
 import eventlet
+import pytest
 from eventlet.event import Event
-from kombu import Queue, Exchange, Connection
+from kombu import Connection, Exchange, Queue
 from kombu.exceptions import TimeoutError
-from mock import patch, Mock, ANY, call
-import pytest
+from mock import ANY, call, Mock, patch
 
 from nameko.constants import AMQP_URI_CONFIG_KEY
 from nameko.containers import ServiceContainer
 from nameko.messaging import QueueConsumer
-<<<<<<< HEAD
-=======
-from nameko.testing.utils import (
-    assert_stops_raising, get_rabbit_connections, get_extension)
->>>>>>> 1f0db3a2
 from nameko.rpc import rpc, RpcConsumer
 from nameko.standalone.rpc import ServiceRpcProxy
 from nameko.testing.utils import (
-    assert_stops_raising, get_rabbit_connections, get_extension)
+    assert_stops_raising, get_extension, get_rabbit_connections)
 
 TIMEOUT = 5
 
