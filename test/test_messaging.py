--- conflicted
+++ resolved
@@ -83,63 +83,7 @@
         'expiration': publisher.publisher_cls.expiration,
         'delivery_mode': publisher.publisher_cls.delivery_mode,
         'priority': publisher.publisher_cls.priority,
-<<<<<<< HEAD
         'serializer': publisher.publisher_cls.serializer
-=======
-        'serializer': publisher.serializer
-    }
-
-    assert mock_producer.publish.call_args_list == [
-        call(*expected_args, **expected_kwargs)
-    ]
-
-
-@pytest.mark.usefixtures("predictable_call_ids")
-def test_publish_to_queue(
-    patch_maybe_declare, mock_producer, mock_channel, mock_container
-):
-    container = mock_container
-    container.config = {'AMQP_URI': 'memory://'}
-    container.shared_extensions = {}
-    container.service_name = "srcservice"
-
-    ctx_data = {'language': 'en'}
-    service = Mock()
-    worker_ctx = WorkerContext(
-        container, service, DummyProvider("publish"), data=ctx_data)
-
-    publisher = Publisher(queue=foobar_queue).bind(container, "publish")
-
-    # test declarations
-    publisher.setup()
-    assert patch_maybe_declare.call_args_list == [
-        call(foobar_queue, mock_channel)
-    ]
-
-    # test publish
-    msg = "msg"
-    headers = {
-        'nameko.language': 'en',
-        'nameko.call_id_stack': ['srcservice.publish.0'],
-    }
-    service.publish = publisher.get_dependency(worker_ctx)
-    service.publish(msg, publish_kwarg="value")
-
-    expected_args = ('msg',)
-    expected_kwargs = {
-        'publish_kwarg': "value",
-        'exchange': foobar_ex,
-        'headers': headers,
-        'declare': publisher.declare,
-        'retry': publisher.publisher_cls.retry,
-        'retry_policy': publisher.publisher_cls.retry_policy,
-        'compression': publisher.publisher_cls.compression,
-        'mandatory': publisher.publisher_cls.mandatory,
-        'expiration': publisher.publisher_cls.expiration,
-        'delivery_mode': publisher.publisher_cls.delivery_mode,
-        'priority': publisher.publisher_cls.priority,
-        'serializer': publisher.serializer
->>>>>>> 33ca58f4
     }
 
     assert mock_producer.publish.call_args_list == [
