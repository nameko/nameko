--- conflicted
+++ resolved
@@ -80,9 +80,6 @@
             ctx.add_to_message(expected)
             assert msg.payload == expected
 
-    # check consumefrom has removed entry
-    assert not consuming._conndrainers
-
 
 def test_send_fanout(connection):
     with connection as conn:
@@ -117,9 +114,6 @@
             ctx.add_to_message(expected)
             assert msg.payload == expected
 
-    # check consumefrom has removed entry
-    assert not consuming._conndrainers
-
 
 def _test_send_rpc(get_connection):
     def response_greenthread():
@@ -146,12 +140,10 @@
 
         assert resp == {'foo': 'bar', }
 
-<<<<<<< HEAD
     assert not g
-    # check consumefrom has removed entry
-    assert not consuming._conndrainers
 
 
+@pytest.mark.skipif('True')
 def test_send_rpc_multi_message_reply_ignores_all_but_last(get_connection):
     def response_greenthread():
         with get_connection() as conn:
@@ -192,9 +184,4 @@
 
         assert resp == {'spam': 'shrub', }
     eventlet.sleep(1)
-    assert not g
-    # check consumefrom has removed entry
-    assert not consuming._conndrainers
-=======
-    assert not g
->>>>>>> b97046d6
+    assert not g