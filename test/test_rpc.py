--- conflicted
+++ resolved
@@ -7,12 +7,8 @@
 from eventlet.semaphore import Semaphore
 from greenlet import GreenletExit  # pylint: disable=E0611
 from kombu.connection import Connection
-<<<<<<< HEAD
+from kombu.exceptions import OperationalError
 from mock import Mock, call, patch
-=======
-from kombu.exceptions import OperationalError
-from mock import Mock, call, create_autospec, patch
->>>>>>> 33ca58f4
 from six.moves import queue
 
 from nameko.amqp.consume import Consumer
