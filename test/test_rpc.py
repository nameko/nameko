--- conflicted
+++ resolved
@@ -11,15 +11,11 @@
 from mock import Mock, call, patch
 from six.moves import queue
 
-<<<<<<< HEAD
 from nameko import config_update
-from nameko.constants import HEARTBEAT_CONFIG_KEY, MAX_WORKERS_CONFIG_KEY
-=======
 from nameko.amqp.consume import Consumer
 from nameko.constants import (
     AMQP_URI_CONFIG_KEY, HEARTBEAT_CONFIG_KEY, MAX_WORKERS_CONFIG_KEY
 )
->>>>>>> a8e910af
 from nameko.containers import WorkerContext
 from nameko.events import event_handler
 from nameko.exceptions import (
@@ -109,14 +105,11 @@
         yield patched
 
 
+@pytest.mark.usefixtures("memory_rabbit_config")
 def test_rpc_consumer(get_rpc_exchange, mock_container):
 
     container = mock_container
     container.shared_extensions = {}
-<<<<<<< HEAD
-=======
-    container.config = {AMQP_URI_CONFIG_KEY: 'memory://localhost'}
->>>>>>> a8e910af
     container.service_name = "exampleservice"
     container.service_cls = Mock(rpcmethod=lambda: None)
 
@@ -151,38 +144,11 @@
     assert consumer._providers == set()
 
 
-<<<<<<< HEAD
-@pytest.mark.usefixtures("rabbit_config")
-def test_rpc_consumer_unregisters_if_no_providers(container_factory):
-    class Service(object):
-        name = "service"
-
-        @rpc
-        def method(self):
-            pass  # pragma: no cover
-
-    container = container_factory(Service)
-    restrict_entrypoints(container)  # disable 'method' entrypoint
-
-    rpc_consumer = get_extension(container, RpcConsumer)
-    with patch.object(rpc_consumer, 'queue_consumer') as queue_consumer:
-        rpc_consumer.stop()
-
-    assert queue_consumer.unregister_provider.called
-    assert rpc_consumer._unregistered_from_queue_consumer.ready()
-
-
-def test_reply_listener(get_rpc_exchange, queue_consumer, mock_container):
+@pytest.mark.usefixtures("memory_rabbit_config")
+def test_reply_listener(get_rpc_exchange, mock_container):
 
     container = mock_container
     container.shared_extensions = {}
-=======
-def test_reply_listener(get_rpc_exchange, mock_container):
-
-    container = mock_container
-    container.shared_extensions = {}
-    container.config = {AMQP_URI_CONFIG_KEY: 'memory://localhost'}
->>>>>>> a8e910af
     container.service_name = "exampleservice"
 
     exchange = Mock()
@@ -313,11 +279,6 @@
 # =============================================================================
 
 
-<<<<<<< HEAD
-def test_rpc_consumer_creates_single_consumer(container_factory, rabbit_config,
-                                              rabbit_manager):
-    container = container_factory(ExampleService)
-=======
 def test_rpc_consumer_connections(
     container_factory, rabbit_config, rabbit_manager
 ):
@@ -331,8 +292,7 @@
         def echo(self, arg):
             return arg  # pragma: no cover
 
-    container = container_factory(ExampleService, rabbit_config)
->>>>>>> a8e910af
+    container = container_factory(ExampleService)
     container.start()
 
     # we should have 2 queues:
@@ -399,12 +359,8 @@
 @pytest.mark.usefixtures("predictable_call_ids")
 def test_rpc_headers(container_factory):
 
-<<<<<<< HEAD
     container = container_factory(ExampleService)
-=======
-    container = container_factory(ExampleService, rabbit_config)
     container.start()
->>>>>>> a8e910af
 
     context_data = {
         'language': 'en',
@@ -421,23 +377,9 @@
 
         patched.side_effect = lambda msg, *args: headers.update(msg.headers)
 
-<<<<<<< HEAD
-        # use a standalone rpc proxy to call exampleservice.say_hello()
-        with ServiceRpcProxy(
-            "exampleservice", context_data
-        ) as proxy:
-            proxy.say_hello()
-
-    # headers as per context data, plus call stack
-    assert headers == {
-        'nameko.language': 'en',
-        'nameko.otherheader': 'othervalue',
-        'nameko.call_id_stack': ['standalone_rpc_proxy.call.0'],
-    }
-=======
         # use a standalone rpc client to call exampleservice.say_hello()
         with ServiceRpcClient(
-            "exampleservice", rabbit_config, context_data
+            "exampleservice", context_data
         ) as client:
             assert client.say_hello() == "hello"
 
@@ -447,7 +389,6 @@
             'nameko.otherheader': 'othervalue',
             'nameko.call_id_stack': ['standalone_rpc_client.0.0']
         }
->>>>>>> a8e910af
 
 
 @pytest.mark.usefixtures("rabbit_config")
@@ -456,15 +397,9 @@
     container = container_factory(ExampleService)
     container.start()
 
-<<<<<<< HEAD
-    with ServiceRpcProxy("exampleservice") as proxy:
-        assert proxy.task_a() == "result_a"
-        assert proxy.task_b() == "result_b"
-=======
-    with ServiceRpcClient("exampleservice", rabbit_config) as client:
+    with ServiceRpcClient("exampleservice") as client:
         assert client.task_a() == "result_a"
         assert client.task_b() == "result_b"
->>>>>>> a8e910af
 
 
 @pytest.mark.usefixtures("rabbit_config")
@@ -541,13 +476,8 @@
 
         method_name, args, kwargs = signature
 
-<<<<<<< HEAD
-        with ServiceRpcProxy("service") as proxy:
-            method = getattr(proxy, method_name)
-=======
-        with ServiceRpcClient("service", rabbit_config) as client:
+        with ServiceRpcClient("service") as client:
             method = getattr(client, method_name)
->>>>>>> a8e910af
 
             if not is_valid_call:
                 with pytest.raises(IncorrectSignature):
@@ -562,11 +492,7 @@
     container = container_factory(ExampleService)
     container.start()
 
-<<<<<<< HEAD
-    with ServiceRpcProxy("exampleservice") as proxy:
-=======
-    with ServiceRpcClient("exampleservice", rabbit_config) as client:
->>>>>>> a8e910af
+    with ServiceRpcClient("exampleservice") as client:
         with pytest.raises(MethodNotFound) as exc_info:
             client.task_c()
     assert str(exc_info.value) == "task_c"
@@ -587,13 +513,8 @@
     with pytest.raises(MalformedRequest):
         with patch('nameko.rpc.Rpc.handle_message') as handle_message:
             handle_message.side_effect = MalformedRequest('bad request')
-<<<<<<< HEAD
-            with ServiceRpcProxy("exampleservice") as proxy:
-                proxy.task_a()
-=======
-            with ServiceRpcClient("exampleservice", rabbit_config) as client:
+            with ServiceRpcClient("exampleservice") as client:
                 client.task_a()
->>>>>>> a8e910af
 
 
 @pytest.mark.usefixtures("rabbit_config")
@@ -604,13 +525,8 @@
     with pytest.raises(RemoteError):
         with patch('nameko.rpc.Rpc.handle_message') as handle_message:
             handle_message.side_effect = Exception('broken')
-<<<<<<< HEAD
-            with ServiceRpcProxy("exampleservice") as proxy:
-                proxy.task_a()
-=======
-            with ServiceRpcClient("exampleservice", rabbit_config) as client:
+            with ServiceRpcClient("exampleservice") as client:
                 client.task_a()
->>>>>>> a8e910af
 
 
 @pytest.mark.usefixtures("rabbit_config")
@@ -619,11 +535,7 @@
     container = container_factory(ExampleService)
     container.start()
 
-<<<<<<< HEAD
-    with ServiceRpcProxy("exampleservice") as proxy:
-=======
-    with ServiceRpcClient("exampleservice", rabbit_config) as client:
->>>>>>> a8e910af
+    with ServiceRpcClient("exampleservice") as client:
         with pytest.raises(RemoteError) as exc_info:
             client.raises()
     assert exc_info.value.exc_type == "ExampleError"
@@ -634,11 +546,7 @@
     container = container_factory(ExampleService)
     container.start()
 
-<<<<<<< HEAD
-    with ServiceRpcProxy("exampleservice") as proxy:
-=======
-    with ServiceRpcClient("exampleservice", rabbit_config) as client:
->>>>>>> a8e910af
+    with ServiceRpcClient("exampleservice") as client:
         # success
         assert client.task_a()
 
@@ -652,47 +560,32 @@
 @pytest.mark.usefixtures("rabbit_config")
 def test_rpc_unknown_service_standalone():
 
-<<<<<<< HEAD
-    with ServiceRpcProxy("unknown_service") as proxy:
-=======
-    with ServiceRpcClient("unknown_service", rabbit_config) as client:
->>>>>>> a8e910af
+    with ServiceRpcClient("unknown_service") as client:
         with pytest.raises(UnknownService) as exc_info:
             client.anything()
 
     assert exc_info.value._service_name == 'unknown_service'
 
 
-<<<<<<< HEAD
-@pytest.mark.usefixtures("rabbit_config")
-def test_rpc_container_being_killed_retries(container_factory):
-
-    container = container_factory(ExampleService)
-    container.start()
-
-    def wait_for_result():
-        with ServiceRpcProxy("exampleservice") as proxy:
-            return proxy.task_a()
-=======
 class TestContainerBeingKilled(object):
 
     @pytest.yield_fixture
     def service_rpc(self, rabbit_config):
-        with ServiceRpcClient("service", rabbit_config) as client:
+        with ServiceRpcClient("service") as client:
             yield client
 
+    @pytest.mark.usefixtures("rabbit_config")
     def test_container_killed(
-        self, container_factory, rabbit_config, service_rpc
+        self, container_factory, service_rpc
     ):
         class Service(object):
             name = "service"
->>>>>>> a8e910af
 
             @rpc
             def method(self):
                 pass  # pragma: no cover
 
-        container = container_factory(Service, rabbit_config)
+        container = container_factory(Service)
         container.start()
 
         # check message is requeued if container throws ContainerBeingKilled
@@ -703,19 +596,11 @@
                 service_rpc.method.call_async()
 
 
-<<<<<<< HEAD
 @pytest.mark.usefixtures("rabbit_config")
 def test_rpc_consumer_sharing(container_factory, rabbit_manager):
-    """ Verify that the RpcConsumer unregisters from the queueconsumer when
-    the first provider unregisters itself. Otherwise it keeps consuming
-    messages for the unregistered provider, raising MethodNotFound.
-=======
-def test_rpc_consumer_sharing(container_factory, rabbit_config,
-                              rabbit_manager):
     """ Verify that the RpcConsumer stops when the first provider unregisters
     itself. Otherwise it would keep consuming messages for the unregistered
     provider, raising MethodNotFound.
->>>>>>> a8e910af
     """
 
     container = container_factory(ExampleService)
@@ -747,11 +632,7 @@
 
         # try to call task_a.
         # should timeout, rather than raising MethodNotFound
-<<<<<<< HEAD
-        with ServiceRpcProxy("exampleservice") as proxy:
-=======
-        with ServiceRpcClient("exampleservice", rabbit_config) as client:
->>>>>>> a8e910af
+        with ServiceRpcClient("exampleservice") as client:
             with pytest.raises(eventlet.Timeout):
                 with eventlet.Timeout(1):
                     client.task_a()
@@ -812,8 +693,9 @@
     assert reply_queue not in list_queues()
 
 
+@pytest.mark.usefixtures("rabbit_config")
 @patch('nameko.rpc.RPC_REPLY_QUEUE_TTL', new=200)
-def test_async_wait_longer_than_expiry(container_factory, rabbit_config):
+def test_async_wait_longer_than_expiry(container_factory):
     """ ServiceRpc ReplyListener consumer runs in a thread and prevents the
     reply queue from expiring. Contrast to the single-threaded equivalent
     in nameko.standalone.rpc.
@@ -837,18 +719,19 @@
         def echo(self, arg):
             return arg
 
-    container = container_factory(Service, rabbit_config)
+    container = container_factory(Service)
     container.start()
 
-    delegate_container = container_factory(DelegateService, rabbit_config)
+    delegate_container = container_factory(DelegateService)
     delegate_container.start()
 
     with entrypoint_hook(container, 'echo') as echo:
         assert echo('foo') == 'foo'
 
 
+@pytest.mark.usefixtures("rabbit_config")
 @patch('nameko.standalone.rpc.RPC_REPLY_QUEUE_TTL', new=200)
-def test_request_longer_than_expiry(container_factory, rabbit_config):
+def test_request_longer_than_expiry(container_factory):
 
     class Service(object):
         name = "service"
@@ -867,17 +750,18 @@
             eventlet.sleep(0.4)  # sleep for 2x TTL
             return arg
 
-    container = container_factory(Service, rabbit_config)
+    container = container_factory(Service)
     container.start()
 
-    delegate_container = container_factory(DelegateService, rabbit_config)
+    delegate_container = container_factory(DelegateService)
     delegate_container.start()
 
     with entrypoint_hook(container, 'echo') as echo:
         assert echo('foo') == 'foo'
 
 
-def test_cluster_rpc_dependency(container_factory, rabbit_config):
+@pytest.mark.usefixtures("rabbit_config")
+def test_cluster_rpc_dependency(container_factory):
 
     class Service(object):
         name = "service"
@@ -899,10 +783,10 @@
         def echo(self, arg):
             return arg
 
-    container = container_factory(Service, rabbit_config)
+    container = container_factory(Service)
     container.start()
 
-    delegate_container = container_factory(DelegateService, rabbit_config)
+    delegate_container = container_factory(DelegateService)
     delegate_container.start()
 
     with entrypoint_hook(container, 'echo') as echo:
@@ -972,14 +856,10 @@
                 eventlet.spawn_n(enable_after_queue_expires)
                 return "OK"
 
-<<<<<<< HEAD
         # very fast heartbeat (2 seconds)
         with config_update({HEARTBEAT_CONFIG_KEY: 2}):
             container = container_factory(Service)
             container.start()
-=======
-        config = rabbit_config
->>>>>>> a8e910af
 
             delegate_container = container_factory(DelegateService)
             delegate_container.start()
@@ -1016,16 +896,12 @@
         ):
             yield
 
-<<<<<<< HEAD
-    @pytest.yield_fixture(autouse=True)
-=======
     @pytest.yield_fixture
     def toxic_reply_listener(self, toxiproxy):
         with patch.object(ReplyListener, 'amqp_uri', new=toxiproxy.uri):
             yield
 
     @pytest.fixture(autouse=True)
->>>>>>> a8e910af
     def container(
         self, container_factory, rabbit_config, toxiproxy, toxic_reply_listener
     ):
@@ -1237,19 +1113,14 @@
     @pytest.yield_fixture(autouse=True)
     def nontoxic_responder(self, rabbit_config):
         def replacement_constructor(amqp_uri, *args, **kw):
-            return Responder(rabbit_config[AMQP_URI_CONFIG_KEY], *args, **kw)
+            return Responder(config[AMQP_URI_CONFIG_KEY], *args, **kw)
         with patch('nameko.rpc.Responder', wraps=replacement_constructor):
             yield
 
     @pytest.yield_fixture
     def service_rpc(self, rabbit_config):
-<<<<<<< HEAD
-        with ServiceRpcProxy('service') as proxy:
-            yield proxy
-=======
-        with ServiceRpcClient('service', rabbit_config) as client:
+        with ServiceRpcClient('service') as client:
             yield client
->>>>>>> a8e910af
 
     @pytest.fixture
     def lock(self):
@@ -1280,17 +1151,13 @@
             container = container_factory(Service)
             container.start()
 
-<<<<<<< HEAD
+            # we have to let the container connect before disconnecting
+            # otherwise we end up in retry_over_time trying to make the
+            # initial connection; we get stuck there because it has a
+            # function-local copy of "on_connection_error" that is never patched
+            eventlet.sleep(.05)
+
             yield container
-=======
-        # we have to let the container connect before disconnecting
-        # otherwise we end up in retry_over_time trying to make the
-        # initial connection; we get stuck there because it has a
-        # function-local copy of "on_connection_error" that is never patched
-        eventlet.sleep(.05)
-
-        return container
->>>>>>> a8e910af
 
     def test_normal(self, container, service_rpc):
         assert service_rpc.echo("foo") == "foo"
@@ -1702,15 +1569,8 @@
             def __getattr__(self, name):
                 def method(*args, **kwargs):
                     def call():
-<<<<<<< HEAD
-                        with ServiceRpcProxy("service") as proxy:
-                            return getattr(proxy, name)(*args, **kwargs)
-=======
-                        with ServiceRpcClient(
-                            "service", rabbit_config
-                        ) as client:
+                        with ServiceRpcClient("service") as client:
                             return getattr(client, name)(*args, **kwargs)
->>>>>>> a8e910af
 
                     gt = eventlet.spawn(call)
                     gts.append(gt)
@@ -1835,31 +1695,8 @@
 
 class TestRpcConsumerConfigurability(object):
 
-<<<<<<< HEAD
     @pytest.mark.usefixtures("memory_rabbit_config")
-    @pytest.mark.parametrize("parameter,value", [
-        ('retry', False),
-        ('retry_policy', {'max_retries': 999}),
-        ('use_confirms', False),
-    ])
-    def test_attrs_are_applied_as_defaults(
-        self, parameter, value, mock_container
-    ):
-        """ Verify that you can specify some fields by subclassing the
-        MethodProxy class.
-        """
-        method_proxy_cls = type(
-            "LegacyMethodProxy", (MethodProxy,), {parameter: value}
-        )
-        with patch('nameko.rpc.warnings') as warnings:
-            worker_ctx = Mock()
-            reply_listener = Mock()
-            proxy = method_proxy_cls(
-                worker_ctx, "service", "method", reply_listener
-            )
-=======
     def test_heartbeat(self, mock_container):
-        mock_container.config = {'AMQP_URI': 'memory://localhost'}
         mock_container.shared_extensions = {}
         mock_container.service_name = "service"
 
@@ -1870,8 +1707,8 @@
 
         assert rpc_consumer.consumer.connection.heartbeat == value
 
+    @pytest.mark.usefixtures("memory_rabbit_config")
     def test_prefetch_count(self, mock_container):
-        mock_container.config = {'AMQP_URI': 'memory://localhost'}
         mock_container.shared_extensions = {}
         mock_container.service_name = "service"
 
@@ -1882,8 +1719,8 @@
 
         assert rpc_consumer.consumer.prefetch_count == value
 
+    @pytest.mark.usefixtures("memory_rabbit_config")
     def test_accept(self, mock_container):
-        mock_container.config = {'AMQP_URI': 'memory://localhost'}
         mock_container.shared_extensions = {}
         mock_container.service_name = "service"
 
@@ -1893,13 +1730,12 @@
         rpc_consumer.setup()
 
         assert rpc_consumer.consumer.accept == value
->>>>>>> a8e910af
 
 
 class TestReplyListenerConfigurability(object):
 
+    @pytest.mark.usefixtures("memory_rabbit_config")
     def test_heartbeat(self, mock_container):
-        mock_container.config = {'AMQP_URI': 'memory://localhost'}
         mock_container.shared_extensions = {}
         mock_container.service_name = "service"
 
@@ -1910,8 +1746,8 @@
 
         assert reply_listener.consumer.connection.heartbeat == value
 
+    @pytest.mark.usefixtures("memory_rabbit_config")
     def test_prefetch_count(self, mock_container):
-        mock_container.config = {'AMQP_URI': 'memory://localhost'}
         mock_container.shared_extensions = {}
         mock_container.service_name = "service"
 
@@ -1924,8 +1760,8 @@
 
         assert reply_listener.consumer.prefetch_count == value
 
+    @pytest.mark.usefixtures("memory_rabbit_config")
     def test_accept(self, mock_container):
-        mock_container.config = {'AMQP_URI': 'memory://localhost'}
         mock_container.shared_extensions = {}
         mock_container.service_name = "service"
 
@@ -2089,26 +1925,21 @@
 
     with config_update({MAX_WORKERS_CONFIG_KEY: 1}):
 
-<<<<<<< HEAD
+
         container = container_factory(Service)
         container.start()
-=======
-    replies = []
-    with ServiceRpcClient("service", rabbit_config) as client:
-        for _ in range(5):
-            replies.append(client.method.call_async())
->>>>>>> a8e910af
 
         replies = []
-        with ServiceRpcProxy("service") as proxy:
+        with ServiceRpcClient("service") as client:
             for _ in range(5):
-                replies.append(proxy.method.call_async())
+                replies.append(client.method.call_async())
 
             with eventlet.Timeout(1):
                 [reply.result() for reply in replies]
 
 
-def test_stop_with_active_worker(container_factory, rabbit_config, queue_info):
+@pytest.mark.usefixtures("rabbit_config")
+def test_stop_with_active_worker(container_factory, queue_info):
     """ Test behaviour when we stop a container with an active worker.
 
     Expect the consumer to stop and the message be requeued, but the container
@@ -2130,10 +1961,10 @@
         def method(self):
             block.wait()
 
-    container = container_factory(Service, rabbit_config)
+    container = container_factory(Service)
     container.start()
 
-    with ServiceRpcClient("service", rabbit_config) as service_rpc:
+    with ServiceRpcClient("service") as service_rpc:
         service_rpc.method.call_async()
 
     gt = eventlet.spawn(container.stop)
@@ -2214,6 +2045,7 @@
 
 class TestEntrypointArguments:
 
+    @pytest.mark.usefixtures("rabbit_config")
     def test_expected_exceptions_and_sensitive_arguments(
         self, container_factory, rabbit_config
     ):
@@ -2228,7 +2060,7 @@
             def method(self, arg):
                 pass  # pragma: no cover
 
-        container = container_factory(Service, rabbit_config)
+        container = container_factory(Service)
         container.start()
 
         entrypoint = get_extension(container, Rpc)
