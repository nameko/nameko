--- conflicted
+++ resolved
@@ -1062,8 +1062,8 @@
 
     @pytest.yield_fixture(autouse=True)
     def nontoxic_responder(self, rabbit_config):
-        def replacement_constructor(amqp_uri, *args):
-            return Responder(rabbit_config[AMQP_URI_CONFIG_KEY], *args)
+        def replacement_constructor(amqp_uri, *args, **kw):
+            return Responder(rabbit_config[AMQP_URI_CONFIG_KEY], *args, **kw)
         with patch('nameko.rpc.Responder', wraps=replacement_constructor):
             yield
 
@@ -1894,7 +1894,6 @@
             [reply.result() for reply in replies]
 
 
-<<<<<<< HEAD
 def test_stop_with_active_worker(container_factory, rabbit_config, queue_info):
     """ Test behaviour when we stop a container with an active worker.
 
@@ -1938,7 +1937,8 @@
 
     gt.wait()
     assert gt.dead
-=======
+
+
 class TestSSL(object):
 
     @pytest.fixture(params=[True, False])
@@ -1995,5 +1995,4 @@
         with entrypoint_hook(container, 'echo') as echo:
             assert echo("a", "b", foo="bar") == [
                 ['a', 'b'], {'foo': 'bar'}
-            ]
->>>>>>> 5234b077
+            ]