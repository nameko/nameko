import errno
import os
import signal
import socket
from os.path import abspath, dirname, join
from textwrap import dedent

import pytest
from mock import call, patch

import nameko.concurrency
from nameko import config
from nameko.cli.run import run, setup_backdoor
from nameko.cli.utils import import_services
from nameko.constants import SERIALIZER_CONFIG_KEY, WEB_SERVER_CONFIG_KEY
from nameko.runners import ServiceRunner
from nameko.standalone.rpc import ClusterRpcClient
from nameko.testing.waiting import wait_for_call

from test.sample import Service


TEST_CONFIG_FILE = abspath(join(dirname(__file__), "config.yaml"))


@pytest.mark.usefixtures("rabbit_config")
def test_run(command):

    # start runner and wait for it to come up
    with wait_for_call(ServiceRunner, "start"):
        gt = nameko.concurrency.spawn(
            command, "nameko", "run", "--backdoor-port", "0", "test.sample:Service"
        )

    # make sure service launches ok
    with ClusterRpcClient() as client:
        client.service.ping()

    # stop service
    pid = os.getpid()
    os.kill(pid, signal.SIGTERM)
    nameko.concurrency.wait(gt)


@pytest.mark.usefixtures("rabbit_config")
def test_main_with_config(command, tmpdir):

    config_file = tmpdir.join("config.yaml")
    config_file.write(
        """
        WEB_SERVER_ADDRESS: '0.0.0.0:8001'
        serializer: 'json'
    """
    )

    assert WEB_SERVER_CONFIG_KEY not in config
    assert SERIALIZER_CONFIG_KEY not in config

    with patch("nameko.cli.run.main") as run:

        command("nameko", "run", "--config", config_file.strpath, "test.sample")

        assert run.call_count == 1

    assert config[WEB_SERVER_CONFIG_KEY] == "0.0.0.0:8001"
    assert config[SERIALIZER_CONFIG_KEY] == "json"


@pytest.mark.usefixtures("rabbit_config")
def test_main_with_config_options(command, tmpdir):

    config_file = tmpdir.join("config.yaml")
    config_file.write(
        """
        WEB_SERVER_ADDRESS: '0.0.0.0:8001'
        serializer: 'json'
    """
    )

    assert WEB_SERVER_CONFIG_KEY not in config
    assert SERIALIZER_CONFIG_KEY not in config
    assert "EGG" not in config

    with patch("nameko.cli.run.main") as run:

        command(
            "nameko",
            "run",
            "--config",
            config_file.strpath,
            "--define",
            "serializer=pickle",
            "--define",
            'EGG=[{"spam": True}]',
            "test.sample",
        )

        assert run.call_count == 1

    assert config[WEB_SERVER_CONFIG_KEY] == "0.0.0.0:8001"
    assert config[SERIALIZER_CONFIG_KEY] == "pickle"
    assert config["EGG"] == [{"spam": True}]


@pytest.mark.usefixtures("rabbit_config")
def test_main_with_logging_config(command, tmpdir):

    config_content = """
        AMQP_URI: {amqp_uri}
        LOGGING:
            version: 1
            disable_existing_loggers: false
            formatters:
                simple:
                    format: "%(name)s - %(levelname)s - %(message)s"
            handlers:
                capture:
                    class: logging.FileHandler
                    level: INFO
                    formatter: simple
                    filename: {capture_file}
            root:
                level: INFO
                handlers: [capture]
    """

    capture_file = tmpdir.join("capture.log")

    config_file = tmpdir.join("config.yaml")
    config_file.write(
        dedent(
            config_content.format(
                capture_file=capture_file.strpath, amqp_uri=config["AMQP_URI"]
            )
        )
    )

    # start runner and wait for it to come up
    with wait_for_call(ServiceRunner, "start"):
        gt = nameko.concurrency.spawn(
            command, "nameko", "run", "--config", config_file.strpath, "test.sample"
        )

    with ClusterRpcClient() as client:
        client.service.ping()

    pid = os.getpid()
    os.kill(pid, signal.SIGTERM)
    nameko.concurrency.wait(gt)

    assert "test.sample - INFO - ping!" in capture_file.read()


def test_multiple_service_modules(command):

    with patch("nameko.cli.run.main") as run:

        command(
            "nameko",
            "run",
            "test.foo",
            "test.bar"
        )

        assert run.call_args_list == [call(("test.foo", "test.bar"), None)]


def test_parse_config_before_service_import(command, tmpdir, add_to_sys_path):

    config_file = tmpdir.join("config.yaml")
    config_file.write(dedent(
        """
        NAME: dynamic
        """
    ))

    service_file = tmpdir.join("service.py")
    service_file.write(dedent(
        """
        from nameko import config
        from nameko.testing.services import dummy

        class Service:
            name = config.get("NAME", "notfound")

            @dummy
            def method(self):
                return "OK"

        """
    ))

    service_names = []

    def cb(args, kwargs, res, exc_info):
        service_runner, = args
        service_names.extend(service_runner.service_names)
        return True

    with add_to_sys_path(tmpdir.strpath):

        with wait_for_call(ServiceRunner, "start", callback=cb):
            eventlet.spawn(
                command, "nameko", "run", "--config", config_file.strpath,
                "service:Service"
            )

    assert service_names == ["dynamic"]


def test_import_ok():
    assert import_services("test.sample") == [Service]
    assert import_services("test.sample:Service") == [Service]


def test_import_missing():
    with pytest.raises(ValueError) as exc:
        import_services("non_existent")
    assert "No module named" in str(exc.value)
    assert "non_existent" in str(exc.value)


def test_import_filename():
    with pytest.raises(ValueError) as exc:
        import_services("test/sample.py")
    assert "did you mean 'test.sample'?" in str(exc)


def test_import_broken():
    with pytest.raises(ValueError):
        import_services("test.broken_sample")


def test_import_missing_class():
    with pytest.raises(ValueError) as exc:
        import_services("test.sample:NonExistent")
    assert "Failed to find service class" in str(exc)


def test_import_not_a_class():
    with pytest.raises(ValueError) as exc:
        import_services("test.sample:rpc")
    assert "Service must be a class" in str(exc)


def test_import_no_service_classes():
    with pytest.raises(ValueError):
        import_services("test")


def recv_until_prompt(sock):
    data = b""
    part = b""
    while not data[-5:] == b"\n>>> ":
        part = sock.recv(4096)
        data += part
    return data


def test_backdoor():
    runner = object()
    green_socket, gt = setup_backdoor(runner, ("localhost", 0))
    nameko.concurrency.sleep(0)  # give backdoor a chance to spawn
    socket_name = green_socket.fd.getsockname()
    sock = socket.socket(socket.AF_INET, socket.SOCK_STREAM)
    sock.connect(socket_name)
    recv_until_prompt(sock)  # banner

    sock.sendall(b"runner\n")
    runner_repr = recv_until_prompt(sock)
    assert repr(runner) in str(runner_repr)

    sock.sendall(b"quit()\n")
    error = recv_until_prompt(sock)
    assert "RuntimeError: This would kill your service" in str(error)
    sock.close()
    gt.kill()


def test_stopping(rabbit_config):
    with patch("nameko.cli.run.wait") as mock_wait:
        # this is the service "runlet"
        mock_wait.side_effect = [
            KeyboardInterrupt,
            None,  # second wait, after stop() which returns normally
        ]
<<<<<<< HEAD
        gt = nameko.concurrency.spawn(run, [Service])
        nameko.concurrency.wait(gt)
=======
        gt = eventlet.spawn(run, ["test.sample"])
        gt.wait()
>>>>>>> abc8f97d
        # should complete
    assert mock_wait.call_count == 2


def test_stopping_twice(rabbit_config):
    with patch("nameko.cli.run.wait") as mock_wait:
        # this is the service "runlet"
        mock_wait.side_effect = [
            KeyboardInterrupt,
            None,  # second wait, after stop() which returns normally
        ]
        with patch("nameko.cli.run.ServiceRunner") as runner_cls:
            runner = runner_cls()
            runner.stop.side_effect = KeyboardInterrupt
            runner.kill.return_value = None

<<<<<<< HEAD
            gt = nameko.concurrency.spawn(run, [Service])
            nameko.concurrency.wait(gt)
    assert mock_wait.call_count == 2
=======
            gt = eventlet.spawn(run, ["test.sample"])
            gt.wait()
>>>>>>> abc8f97d


def test_os_error_for_signal(rabbit_config):
    with patch("nameko.cli.run.wait") as mock_wait:
        # this is the service "runlet"
        mock_wait.side_effect = [
            OSError(errno.EINTR, ""),
            None,  # second wait, after stop() which returns normally
        ]
        # don't actually start the service -- we're not firing a real signal
        # so the signal handler won't stop it again
        with patch.object(ServiceRunner, "start"):
<<<<<<< HEAD
            gt = nameko.concurrency.spawn(run, [Service])
            nameko.concurrency.wait(gt)
=======
            gt = eventlet.spawn(run, ["test.sample"])
            gt.wait()
>>>>>>> abc8f97d
        # should complete
    assert mock_wait.call_count == 2


def test_other_errors_propagate(rabbit_config):
    with patch("nameko.cli.run.wait") as mock_wait:
        # this is the service "runlet"
        mock_wait.side_effect = [
            OSError(0, ""),
        ]
        # don't actually start the service -- there's no real OSError that
        # would otherwise kill the whole process
        with patch.object(ServiceRunner, "start"):
<<<<<<< HEAD
            gt = nameko.concurrency.spawn(run, [Service])

=======
            gt = eventlet.spawn(run, ["test.sample"])
>>>>>>> abc8f97d
            with pytest.raises(OSError):
                nameko.concurrency.wait(gt)
    assert mock_wait.call_count == 1, 'Expected only one call to wait.'


@pytest.mark.usefixtures("empty_config")
def test_broker_option_deprecated(command, rabbit_uri):

    with patch("nameko.cli.run.run") as run:
        with patch("nameko.cli.utils.config.warnings") as warnings:
            command("nameko", "run", "--broker", rabbit_uri, "test.sample")

    assert run.call_count == 1

    assert warnings.warn.call_count<|MERGE_RESOLUTION|>--- conflicted
+++ resolved
@@ -284,13 +284,8 @@
             KeyboardInterrupt,
             None,  # second wait, after stop() which returns normally
         ]
-<<<<<<< HEAD
-        gt = nameko.concurrency.spawn(run, [Service])
+        gt = nameko.concurrency.spawn(run, ["test.sample"])
         nameko.concurrency.wait(gt)
-=======
-        gt = eventlet.spawn(run, ["test.sample"])
-        gt.wait()
->>>>>>> abc8f97d
         # should complete
     assert mock_wait.call_count == 2
 
@@ -307,14 +302,9 @@
             runner.stop.side_effect = KeyboardInterrupt
             runner.kill.return_value = None
 
-<<<<<<< HEAD
-            gt = nameko.concurrency.spawn(run, [Service])
+            gt = nameko.concurrency.spawn(run, ["test.sample"])
             nameko.concurrency.wait(gt)
     assert mock_wait.call_count == 2
-=======
-            gt = eventlet.spawn(run, ["test.sample"])
-            gt.wait()
->>>>>>> abc8f97d
 
 
 def test_os_error_for_signal(rabbit_config):
@@ -327,13 +317,8 @@
         # don't actually start the service -- we're not firing a real signal
         # so the signal handler won't stop it again
         with patch.object(ServiceRunner, "start"):
-<<<<<<< HEAD
-            gt = nameko.concurrency.spawn(run, [Service])
+            gt = nameko.concurrency.spawn(run, ["test.sample"])
             nameko.concurrency.wait(gt)
-=======
-            gt = eventlet.spawn(run, ["test.sample"])
-            gt.wait()
->>>>>>> abc8f97d
         # should complete
     assert mock_wait.call_count == 2
 
@@ -347,12 +332,7 @@
         # don't actually start the service -- there's no real OSError that
         # would otherwise kill the whole process
         with patch.object(ServiceRunner, "start"):
-<<<<<<< HEAD
-            gt = nameko.concurrency.spawn(run, [Service])
-
-=======
-            gt = eventlet.spawn(run, ["test.sample"])
->>>>>>> abc8f97d
+            gt = nameko.concurrency.spawn(run, ["test.sample"])
             with pytest.raises(OSError):
                 nameko.concurrency.wait(gt)
     assert mock_wait.call_count == 1, 'Expected only one call to wait.'
