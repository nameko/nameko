import os
import sys

import pytest
from mock import Mock, patch

from nameko import config
from nameko.cli.shell import make_nameko_helper
from nameko.constants import (
    AMQP_URI_CONFIG_KEY, SERIALIZER_CONFIG_KEY, WEB_SERVER_CONFIG_KEY
)
from nameko.rpc import Client


def test_helper_module(rabbit_config):
<<<<<<< HEAD
    helper = make_nameko_helper()
    assert isinstance(helper.rpc, ClusterProxy)
=======
    helper = make_nameko_helper(rabbit_config)
    assert isinstance(helper.rpc, Client)
>>>>>>> a8e910af
    helper.disconnect()


@pytest.yield_fixture
def pystartup(tmpdir):
    startup = tmpdir.join('startup.py')
    startup.write('foo = 42')

    with patch.dict(os.environ, {'PYTHONSTARTUP': str(startup)}):
        yield


@pytest.yield_fixture(autouse=True)
def fake_alternative_interpreters():
    # Make sure these appear unavailable even if installed. We cheat slightly,
    # and have the call to `embed` raise the ImportError, rather than the
    # actual module import (this is easier to do and has the same effect in our
    # case).
    fake_module = Mock()
    fake_module.embed.side_effect = ImportError
    with patch.dict(sys.modules, {
        'IPython': fake_module,
        'bpython': fake_module,
    }):
        yield


def test_basic(command, rabbit_config, pystartup):
    with patch('nameko.cli.shell.code') as code:
        command(
            'nameko', 'shell',
            '--broker', config[AMQP_URI_CONFIG_KEY]
        )

    _, kwargs = code.interact.call_args
    local = kwargs['local']
    assert 'n' in local.keys()
    assert local['foo'] == 42
    local['n'].disconnect()


def test_plain(command, rabbit_config, pystartup):
    with patch('nameko.cli.shell.code') as code:
        command(
            'nameko', 'shell',
            '--broker', config[AMQP_URI_CONFIG_KEY],
            '--interface', 'plain'
        )

    _, kwargs = code.interact.call_args
    local = kwargs['local']
    assert 'n' in local.keys()
    assert local['foo'] == 42
    local['n'].disconnect()


def test_plain_fallback(command, rabbit_config, pystartup):
    with patch('nameko.cli.shell.code') as code:
        command(
            'nameko', 'shell',
            '--broker', rabbit_config[AMQP_URI_CONFIG_KEY],
            '--interface', 'bpython'
        )

    _, kwargs = code.interact.call_args
    local = kwargs['local']
    assert 'n' in local.keys()
    assert local['foo'] == 42
    local['n'].disconnect()


def test_bpython(command, rabbit_config, pystartup):
    with patch('bpython.embed') as embed:
        command(
            'nameko', 'shell',
            '--broker', config[AMQP_URI_CONFIG_KEY],
            '--interface', 'bpython'
        )

    _, kwargs = embed.call_args
    local = kwargs['locals_']
    assert 'n' in local.keys()
    assert local['foo'] == 42
    local['n'].disconnect()


def test_ipython(command, rabbit_config, pystartup):
    with patch('IPython.embed') as embed:
        command(
            'nameko', 'shell',
            '--broker', config[AMQP_URI_CONFIG_KEY],
            '--interface', 'ipython'
        )

    _, kwargs = embed.call_args
    local = kwargs['user_ns']
    assert 'n' in local.keys()
    assert local['foo'] == 42
    local['n'].disconnect()


def test_config(command, pystartup, rabbit_config, tmpdir):

    config_file = tmpdir.join('config.yaml')
    config_file.write("""
        WEB_SERVER_ADDRESS: '0.0.0.0:8001'
        serializer: 'json'
    """)

    with patch('nameko.cli.shell.code') as code:
        command(
            'nameko', 'shell',
            '--config', config_file.strpath,
        )

    _, kwargs = code.interact.call_args
    local = kwargs['local']
    assert 'n' in local.keys()
    assert local['n'].config[WEB_SERVER_CONFIG_KEY] == '0.0.0.0:8001'
    assert local['n'].config[SERIALIZER_CONFIG_KEY] == 'json'
    local['n'].disconnect()


def test_config_options(command, pystartup, rabbit_config, tmpdir):

    config_file = tmpdir.join('config.yaml')
    config_file.write("""
        WEB_SERVER_ADDRESS: '0.0.0.0:8001'
        serializer: 'json'
    """)

    with patch('nameko.cli.shell.code') as code:
        command(
            'nameko', 'shell',
            '--config', config_file.strpath,
            '--define', 'serializer=pickle',
            '--define', 'EGG=[{"spam": True}]',
        )

    _, kwargs = code.interact.call_args
    local = kwargs['local']
    assert 'n' in local.keys()
    assert local['n'].config[WEB_SERVER_CONFIG_KEY] == '0.0.0.0:8001'
    assert local['n'].config[SERIALIZER_CONFIG_KEY] == 'pickle'
    assert local['n'].config['EGG'] == [{'spam': True}]
    local['n'].disconnect()


class TestBanner(object):

    @pytest.yield_fixture(autouse=True)
    def patch_nameko_helper(self):
        with patch('nameko.cli.shell.make_nameko_helper'):
            yield

    def test_broker_as_param(self, command):

        amqp_uri = "amqp://broker/param"

        with patch('nameko.cli.shell.ShellRunner') as shell_runner:
            command(
                'nameko', 'shell',
                '--broker', amqp_uri,
            )

        expected_message = (
            "Broker: {}".format(amqp_uri)
        )
        (banner, _), _ = shell_runner.call_args
        assert expected_message in banner

    def test_broker_from_config(self, command, tmpdir):

        amqp_uri = "amqp://broker/config"

        config_file = tmpdir.join('config.yaml')
        config_file.write("""
            WEB_SERVER_ADDRESS: '0.0.0.0:8001'
            AMQP_URI: '{}'
            serializer: 'json'
        """.format(amqp_uri))

        with patch('nameko.cli.shell.ShellRunner') as shell_runner:
            command(
                'nameko', 'shell',
                '--config', config_file.strpath
            )

        expected_message = (
            "Broker: {} (from --config)".format(amqp_uri)
        )
        (banner, _), _ = shell_runner.call_args
        assert expected_message in banner<|MERGE_RESOLUTION|>--- conflicted
+++ resolved
@@ -13,13 +13,8 @@
 
 
 def test_helper_module(rabbit_config):
-<<<<<<< HEAD
     helper = make_nameko_helper()
-    assert isinstance(helper.rpc, ClusterProxy)
-=======
-    helper = make_nameko_helper(rabbit_config)
     assert isinstance(helper.rpc, Client)
->>>>>>> a8e910af
     helper.disconnect()
 
 
