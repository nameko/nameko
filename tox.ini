[tox]
envlist = {py27,py33,py34}-{oldest,pinned,latest,mastereventlet}-lib, py34-branchcoverage-lib, {py27,py34}-examples, docs
skipsdist = True

[testenv]
deps =
    # oldest supported libraries for each python
    py27-oldest: eventlet==0.16.1
    py{33,34}-oldest: eventlet==0.17.4
    py27-oldest: kombu==3.0.30
    py{33,34}-oldest: kombu==3.0.15
    oldest: mock==1.2.0
    oldest: path.py==6.2
    py27-oldest: requests==1.2.0
    py{33,34}-oldest: requests==2.0.0
    oldest: six==1.9.0
    oldest: werkzeug==0.9

    # pinned library versions (for all pythons)
<<<<<<< HEAD
    pinned: eventlet==0.18.4
    pinned: kombu==3.0.30
=======
    pinned: eventlet==0.20.0
    pinned: kombu==3.0.37
>>>>>>> cd9c713e
    pinned: mock==2.0.0
    pinned: path.py==9.0
    pinned: requests==2.12.3
    pinned: six==1.10.0
    pinned: werkzeug==0.11.11

setenv =
    branchcoverage: ENABLE_BRANCH_COVERAGE=1
    examples: ENABLE_BRANCH_COVERAGE=1

whitelist_externals = make

commands =
    mastereventlet: pip install --upgrade https://github.com/eventlet/eventlet/archive/master.zip

    lib: pip install --editable .[dev]
    lib: make flake8
    lib: make pylint
    lib: make test_lib

    examples: pip install --editable .[dev,examples]
    examples: make test_examples

    docs: pip install --editable .[docs]
    docs: make test_docs<|MERGE_RESOLUTION|>--- conflicted
+++ resolved
@@ -17,13 +17,8 @@
     oldest: werkzeug==0.9
 
     # pinned library versions (for all pythons)
-<<<<<<< HEAD
-    pinned: eventlet==0.18.4
-    pinned: kombu==3.0.30
-=======
     pinned: eventlet==0.20.0
     pinned: kombu==3.0.37
->>>>>>> cd9c713e
     pinned: mock==2.0.0
     pinned: path.py==9.0
     pinned: requests==2.12.3
